package exec3

import (
	"context"
	"math/big"
	"sync"

	"github.com/ledgerwatch/erigon-lib/chain"
	libcommon "github.com/ledgerwatch/erigon-lib/common"
	"github.com/ledgerwatch/erigon-lib/kv"
	state2 "github.com/ledgerwatch/erigon-lib/state"
	"github.com/ledgerwatch/log/v3"
	"golang.org/x/sync/errgroup"

	"github.com/ledgerwatch/erigon/cmd/state/exec22"
	"github.com/ledgerwatch/erigon/consensus"
	"github.com/ledgerwatch/erigon/consensus/misc"
	"github.com/ledgerwatch/erigon/core"
	"github.com/ledgerwatch/erigon/core/rawdb"
	"github.com/ledgerwatch/erigon/core/state"
	"github.com/ledgerwatch/erigon/core/systemcontracts"
	"github.com/ledgerwatch/erigon/core/types"
	"github.com/ledgerwatch/erigon/core/vm"
	"github.com/ledgerwatch/erigon/core/vm/evmtypes"
	"github.com/ledgerwatch/erigon/turbo/services"
)

type Worker struct {
	lock        sync.Locker
	chainDb     kv.RoDB
	chainTx     kv.Tx
	background  bool // if true - worker does manage RoTx (begin/rollback) in .ResetTx()
	blockReader services.FullBlockReader
	rs          *state.StateV3
	stateWriter *state.StateWriterV3
	stateReader *state.StateReaderV3
	chainConfig *chain.Config
	getHeader   func(hash libcommon.Hash, number uint64) *types.Header

	ctx      context.Context
	engine   consensus.Engine
	genesis  *core.Genesis
	resultCh chan *exec22.TxTask
	epoch    EpochReader
	chain    ChainReader
	isPoSA   bool
	posa     consensus.PoSA

	callTracer  *CallTracer
	taskGasPool *core.GasPool

	evm *vm.EVM
	ibs *state.IntraBlockState
	agg *state2.AggregatorV3
}

func NewWorker(lock sync.Locker, ctx context.Context, background bool, chainDb kv.RoDB, rs *state.StateV3, blockReader services.FullBlockReader, chainConfig *chain.Config, genesis *core.Genesis, resultCh chan *exec22.TxTask, engine consensus.Engine, agg *state2.AggregatorV3) *Worker {
	w := &Worker{
		lock:        lock,
		chainDb:     chainDb,
		rs:          rs,
		background:  background,
		blockReader: blockReader,
		stateWriter: state.NewStateWriterV3(rs),
		stateReader: state.NewStateReaderV3(rs),
		chainConfig: chainConfig,

		ctx:      ctx,
		genesis:  genesis,
		resultCh: resultCh,
		engine:   engine,

<<<<<<< HEAD
		evm: vm.NewEVM(evmtypes.BlockContext{}, evmtypes.TxContext{}, nil, chainConfig, vm.Config{}),
		//callTracer:  NewCallTracer(background, agg),
		callTracer:  NewCallTracer(),
=======
		evm:         vm.NewEVM(evmtypes.BlockContext{}, evmtypes.TxContext{}, nil, chainConfig, vm.Config{}),
		callTracer:  NewCallTracer(background, agg),
>>>>>>> 2f8e21df
		taskGasPool: new(core.GasPool),
		agg:         agg,
	}
	w.getHeader = func(hash libcommon.Hash, number uint64) *types.Header {
		h, err := blockReader.Header(ctx, w.chainTx, hash, number)
		if err != nil {
			panic(err)
		}
		return h
	}

	w.ibs = state.New(w.stateReader)

	w.posa, w.isPoSA = engine.(consensus.PoSA)
	return w
}

func (rw *Worker) Tx() kv.Tx        { return rw.chainTx }
func (rw *Worker) DiscardReadList() { rw.stateReader.DiscardReadList() }
func (rw *Worker) ResetTx(chainTx kv.Tx) {
	if rw.background && rw.chainTx != nil {
		rw.chainTx.Rollback()
		rw.chainTx = nil
	}
	if chainTx != nil {
		rw.chainTx = chainTx
		rw.stateReader.SetTx(rw.chainTx)
		rw.epoch = EpochReader{tx: rw.chainTx}
		rw.chain = ChainReader{config: rw.chainConfig, tx: rw.chainTx, blockReader: rw.blockReader}
	}
}

func (rw *Worker) Run() error {
	for txTask, ok := rw.rs.Schedule(); ok; txTask, ok = rw.rs.Schedule() {
		rw.RunTxTask(txTask)
		select {
		case rw.resultCh <- txTask: // Needs to have outside of the lock
		case <-rw.ctx.Done():
			return rw.ctx.Err()
		}
	}
	return nil
}

func (rw *Worker) RunTxTask(txTask *exec22.TxTask) {
	rw.lock.Lock()
	defer rw.lock.Unlock()
	rw.RunTxTaskNoLock(txTask)
}

func (rw *Worker) RunTxTaskNoLock(txTask *exec22.TxTask) {
	if rw.background && rw.chainTx == nil {
		var err error
		if rw.chainTx, err = rw.chainDb.BeginRo(rw.ctx); err != nil {
			panic(err)
		}
		rw.stateReader.SetTx(rw.chainTx)
		rw.epoch = EpochReader{tx: rw.chainTx}
		rw.chain = ChainReader{config: rw.chainConfig, tx: rw.chainTx, blockReader: rw.blockReader}
	}
	txTask.Error = nil
	rw.stateReader.SetTxNum(txTask.TxNum)
	rw.stateWriter.SetTxNum(txTask.TxNum)
	rw.stateReader.ResetReadSet()
	rw.stateWriter.ResetWriteSet()
	rw.ibs.Reset()
	ibs := rw.ibs

	rules := txTask.Rules
	daoForkTx := rw.chainConfig.DAOForkSupport && rw.chainConfig.DAOForkBlock != nil && rw.chainConfig.DAOForkBlock.Uint64() == txTask.BlockNum && txTask.TxIndex == -1
	var err error
	header := txTask.Header
	if txTask.BlockNum == 0 && txTask.TxIndex == -1 {
		//fmt.Printf("txNum=%d, blockNum=%d, Genesis\n", txTask.TxNum, txTask.BlockNum)
		// Genesis block
		_, ibs, err = rw.genesis.ToBlock("")
		if err != nil {
			panic(err)
		}
		// For Genesis, rules should be empty, so that empty accounts can be included
		rules = &chain.Rules{}
	} else if daoForkTx {
		//fmt.Printf("txNum=%d, blockNum=%d, DAO fork\n", txTask.TxNum, txTask.BlockNum)
		misc.ApplyDAOHardFork(ibs)
		ibs.SoftFinalise()
	} else if txTask.TxIndex == -1 {
		// Block initialisation
		//fmt.Printf("txNum=%d, blockNum=%d, initialisation of the block\n", txTask.TxNum, txTask.BlockNum)
		if rw.isPoSA {
			systemcontracts.UpgradeBuildInSystemContract(rw.chainConfig, header.Number, ibs)
		}
		syscall := func(contract libcommon.Address, data []byte) ([]byte, error) {
			return core.SysCallContract(contract, data, *rw.chainConfig, ibs, header, rw.engine, false /* constCall */)
		}
		rw.engine.Initialize(rw.chainConfig, rw.chain, rw.epoch, header, ibs, txTask.Txs, txTask.Uncles, syscall)
	} else if txTask.Final {
		if txTask.BlockNum > 0 {
			//fmt.Printf("txNum=%d, blockNum=%d, finalisation of the block\n", txTask.TxNum, txTask.BlockNum)
			// End of block transaction in a block
			syscall := func(contract libcommon.Address, data []byte) ([]byte, error) {
				return core.SysCallContract(contract, data, *rw.chainConfig, ibs, header, rw.engine, false /* constCall */)
			}

			if _, _, err := rw.engine.Finalize(rw.chainConfig, types.CopyHeader(header), ibs, txTask.Txs, txTask.Uncles, nil /* receipts */, txTask.Withdrawals, rw.epoch, rw.chain, syscall); err != nil {
				//fmt.Printf("error=%v\n", err)
				txTask.Error = err
			} else {
<<<<<<< HEAD
				//rw.callTracer.AddCoinbase(txTask.Coinbase, txTask.Uncles)
				//txTask.TraceTos = rw.callTracer.Tos()
				txTask.TraceTos = map[libcommon.Address]struct{}{}
				txTask.TraceTos[txTask.Coinbase] = struct{}{}
				for _, uncle := range txTask.Uncles {
					txTask.TraceTos[uncle.Coinbase] = struct{}{}
				}
=======
				rw.callTracer.AddCoinbase(txTask.Coinbase, txTask.Uncles)
				txTask.TraceTos = rw.callTracer.Tos()
>>>>>>> 2f8e21df
			}
		}
	} else {
		//fmt.Printf("txNum=%d, blockNum=%d, txIndex=%d\n", txTask.TxNum, txTask.BlockNum, txTask.TxIndex)
		if rw.isPoSA {
			if isSystemTx, err := rw.posa.IsSystemTransaction(txTask.Tx, header); err != nil {
				panic(err)
			} else if isSystemTx {
				//fmt.Printf("System tx\n")
				return
			}
		}
		txHash := txTask.Tx.Hash()
		rw.taskGasPool.Reset(txTask.Tx.GetGas())
		rw.callTracer.Reset()
		vmConfig := vm.Config{Debug: true, Tracer: rw.callTracer, SkipAnalysis: txTask.SkipAnalysis}
		ibs.Prepare(txHash, txTask.BlockHash, txTask.TxIndex)
		msg := txTask.TxAsMessage

		blockContext := txTask.EvmBlockContext
		if !rw.background {
			getHashFn := core.GetHashFn(header, rw.getHeader)
			blockContext = core.NewEVMBlockContext(header, getHashFn, rw.engine, nil /* author */)
		}
		rw.evm.ResetBetweenBlocks(blockContext, core.NewEVMTxContext(msg), ibs, vmConfig, rules)
		vmenv := rw.evm

		applyRes, err := core.ApplyMessage(vmenv, msg, rw.taskGasPool, true /* refunds */, false /* gasBailout */)
		if err != nil {
			txTask.Error = err
			//fmt.Printf("error=%v\n", err)
		} else {
			txTask.UsedGas = applyRes.UsedGas
			// Update the state with pending changes
			ibs.SoftFinalise()
			txTask.Logs = ibs.GetLogs(txHash)
			txTask.TraceFroms = rw.callTracer.Froms()
			txTask.TraceTos = rw.callTracer.Tos()
		}
	}
	// Prepare read set, write set and balanceIncrease set and send for serialisation
	if txTask.Error == nil {
		txTask.BalanceIncreaseSet = ibs.BalanceIncreaseSet()
		//for addr, bal := range txTask.BalanceIncreaseSet {
		//	fmt.Printf("BalanceIncreaseSet [%x]=>[%d]\n", addr, &bal)
		//}
		if err = ibs.MakeWriteSet(rules, rw.stateWriter); err != nil {
			panic(err)
		}
		txTask.ReadLists = rw.stateReader.ReadSet()
		txTask.WriteLists = rw.stateWriter.WriteSet()
		txTask.AccountPrevs, txTask.AccountDels, txTask.StoragePrevs, txTask.CodePrevs = rw.stateWriter.PrevAndDels()
		size := (20 + 32) * len(txTask.BalanceIncreaseSet)
		for _, list := range txTask.ReadLists {
			for _, b := range list.Keys {
				size += len(b)
			}
			for _, b := range list.Vals {
				size += len(b)
			}
		}
		for _, list := range txTask.WriteLists {
			for _, b := range list.Keys {
				size += len(b)
			}
			for _, b := range list.Vals {
				size += len(b)
			}
		}
		txTask.ResultsSize = int64(size)
	}
}

type ChainReader struct {
	config      *chain.Config
	tx          kv.Tx
	blockReader services.FullBlockReader
}

func NewChainReader(config *chain.Config, tx kv.Tx, blockReader services.FullBlockReader) ChainReader {
	return ChainReader{config: config, tx: tx, blockReader: blockReader}
}

func (cr ChainReader) Config() *chain.Config        { return cr.config }
func (cr ChainReader) CurrentHeader() *types.Header { panic("") }
func (cr ChainReader) GetHeader(hash libcommon.Hash, number uint64) *types.Header {
	if cr.blockReader != nil {
		h, _ := cr.blockReader.Header(context.Background(), cr.tx, hash, number)
		return h
	}
	return rawdb.ReadHeader(cr.tx, hash, number)
}
func (cr ChainReader) GetHeaderByNumber(number uint64) *types.Header {
	if cr.blockReader != nil {
		h, _ := cr.blockReader.HeaderByNumber(context.Background(), cr.tx, number)
		return h
	}
	return rawdb.ReadHeaderByNumber(cr.tx, number)

}
func (cr ChainReader) GetHeaderByHash(hash libcommon.Hash) *types.Header {
	if cr.blockReader != nil {
		number := rawdb.ReadHeaderNumber(cr.tx, hash)
		if number == nil {
			return nil
		}
		return cr.GetHeader(hash, *number)
	}
	h, _ := rawdb.ReadHeaderByHash(cr.tx, hash)
	return h
}
func (cr ChainReader) GetTd(hash libcommon.Hash, number uint64) *big.Int {
	td, err := rawdb.ReadTd(cr.tx, hash, number)
	if err != nil {
		log.Error("ReadTd failed", "err", err)
		return nil
	}
	return td
}

type EpochReader struct {
	tx kv.Tx
}

func NewEpochReader(tx kv.Tx) EpochReader { return EpochReader{tx: tx} }

func (cr EpochReader) GetEpoch(hash libcommon.Hash, number uint64) ([]byte, error) {
	return rawdb.ReadEpoch(cr.tx, number, hash)
}
func (cr EpochReader) PutEpoch(hash libcommon.Hash, number uint64, proof []byte) error {
	panic("")
}
func (cr EpochReader) GetPendingEpoch(hash libcommon.Hash, number uint64) ([]byte, error) {
	return rawdb.ReadPendingEpoch(cr.tx, number, hash)
}
func (cr EpochReader) PutPendingEpoch(hash libcommon.Hash, number uint64, proof []byte) error {
	panic("")
}
func (cr EpochReader) FindBeforeOrEqualNumber(number uint64) (blockNum uint64, blockHash libcommon.Hash, transitionProof []byte, err error) {
	return rawdb.FindEpochBeforeOrEqualNumber(cr.tx, number)
}

func NewWorkersPool(lock sync.Locker, ctx context.Context, background bool, chainDb kv.RoDB, rs *state.StateV3, blockReader services.FullBlockReader, chainConfig *chain.Config, genesis *core.Genesis, engine consensus.Engine, agg *state2.AggregatorV3, workerCount int) (reconWorkers []*Worker, applyWorker *Worker, resultCh chan *exec22.TxTask, clear func(), wait func()) {
	queueSize := workerCount * 256
	reconWorkers = make([]*Worker, workerCount)
	resultCh = make(chan *exec22.TxTask, queueSize)
	{
		// we all errors in background workers (except ctx.Cancele), because applyLoop will detect this error anyway.
		// and in applyLoop all errors are critical
		ctx, cancel := context.WithCancel(ctx)
		g, ctx := errgroup.WithContext(ctx)
		for i := 0; i < workerCount; i++ {
			reconWorkers[i] = NewWorker(lock, ctx, background, chainDb, rs, blockReader, chainConfig, genesis, resultCh, engine, agg)
		}
		if background {
			for i := 0; i < workerCount; i++ {
				i := i
				g.Go(func() error {
					return reconWorkers[i].Run()
				})
			}
			wait = func() { g.Wait() }
		}

		var clearDone bool
		clear = func() {
			if clearDone {
				return
			}
			clearDone = true
			cancel()
			g.Wait()
			for _, w := range reconWorkers {
				w.ResetTx(nil)
			}
			//applyWorker.ResetTx(nil)
			close(resultCh)
		}
	}
	applyWorker = NewWorker(lock, ctx, false, chainDb, rs, blockReader, chainConfig, genesis, resultCh, engine, agg)

	return reconWorkers, applyWorker, resultCh, clear, wait
}<|MERGE_RESOLUTION|>--- conflicted
+++ resolved
@@ -70,14 +70,9 @@
 		resultCh: resultCh,
 		engine:   engine,
 
-<<<<<<< HEAD
 		evm: vm.NewEVM(evmtypes.BlockContext{}, evmtypes.TxContext{}, nil, chainConfig, vm.Config{}),
 		//callTracer:  NewCallTracer(background, agg),
-		callTracer:  NewCallTracer(),
-=======
-		evm:         vm.NewEVM(evmtypes.BlockContext{}, evmtypes.TxContext{}, nil, chainConfig, vm.Config{}),
 		callTracer:  NewCallTracer(background, agg),
->>>>>>> 2f8e21df
 		taskGasPool: new(core.GasPool),
 		agg:         agg,
 	}
@@ -185,18 +180,8 @@
 				//fmt.Printf("error=%v\n", err)
 				txTask.Error = err
 			} else {
-<<<<<<< HEAD
-				//rw.callTracer.AddCoinbase(txTask.Coinbase, txTask.Uncles)
-				//txTask.TraceTos = rw.callTracer.Tos()
-				txTask.TraceTos = map[libcommon.Address]struct{}{}
-				txTask.TraceTos[txTask.Coinbase] = struct{}{}
-				for _, uncle := range txTask.Uncles {
-					txTask.TraceTos[uncle.Coinbase] = struct{}{}
-				}
-=======
 				rw.callTracer.AddCoinbase(txTask.Coinbase, txTask.Uncles)
 				txTask.TraceTos = rw.callTracer.Tos()
->>>>>>> 2f8e21df
 			}
 		}
 	} else {
