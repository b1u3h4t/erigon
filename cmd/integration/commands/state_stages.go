package commands

import (
	"bytes"
	"context"
	"encoding/json"
	"fmt"
	"os"
	"sort"
	"time"

	"github.com/c2h5oh/datasize"
	common2 "github.com/ledgerwatch/erigon-lib/common"
	"github.com/ledgerwatch/erigon-lib/kv"
	"github.com/ledgerwatch/erigon/cmd/hack/tool"
	"github.com/ledgerwatch/erigon/cmd/utils"
	"github.com/ledgerwatch/erigon/common"
	"github.com/ledgerwatch/erigon/common/changeset"
	"github.com/ledgerwatch/erigon/common/dbutils"
	"github.com/ledgerwatch/erigon/common/debugprint"
	"github.com/ledgerwatch/erigon/core/rawdb"
	"github.com/ledgerwatch/erigon/core/state"
	"github.com/ledgerwatch/erigon/core/types"
	"github.com/ledgerwatch/erigon/core/vm"
	"github.com/ledgerwatch/erigon/eth/ethconfig"
	"github.com/ledgerwatch/erigon/eth/integrity"
	"github.com/ledgerwatch/erigon/eth/stagedsync"
	"github.com/ledgerwatch/erigon/eth/stagedsync/stages"
	"github.com/ledgerwatch/erigon/ethdb/bitmapdb"
	"github.com/ledgerwatch/erigon/node/nodecfg"
	"github.com/ledgerwatch/erigon/node/nodecfg/datadir"
	"github.com/ledgerwatch/erigon/params"
	erigoncli "github.com/ledgerwatch/erigon/turbo/cli"
	"github.com/ledgerwatch/log/v3"
	"github.com/spf13/cobra"
)

var stateStags = &cobra.Command{
	Use: "state_stages",
	Short: `Run all StateStages (which happen after senders) in loop.
Examples: 
--unwind=1 --unwind.every=10  # 10 blocks forward, 1 block back, 10 blocks forward, ...
--unwind=10 --unwind.every=1  # 1 block forward, 10 blocks back, 1 blocks forward, ...
--unwind=10  # 10 blocks back, then stop
--integrity.fast=false --integrity.slow=false # Performs DB integrity checks each step. You can disable slow or fast checks.
--block # Stop at exact blocks
--chaindata.reference # When finish all cycles, does comparison to this db file.
		`,
	Example: "go run ./cmd/integration state_stages --datadir=... --verbosity=3 --unwind=100 --unwind.every=100000 --block=2000000",
	RunE: func(cmd *cobra.Command, args []string) error {
		ctx, _ := common2.RootContext()
		cfg := &nodecfg.DefaultConfig
		utils.SetNodeConfigCobra(cmd, cfg)
		ethConfig := &ethconfig.Defaults
		erigoncli.ApplyFlagsForEthConfigCobra(cmd.Flags(), ethConfig)
		miningConfig := params.MiningConfig{}
		utils.SetupMinerCobra(cmd, &miningConfig)
		logger := log.New()
		db := openDB(dbCfg(kv.ChainDB, logger, chaindata), true)
		defer db.Close()

		if err := syncBySmallSteps(db, miningConfig, ctx); err != nil {
			log.Error("Error", "err", err)
			return nil
		}

		if referenceChaindata != "" {
			if err := compareStates(ctx, chaindata, referenceChaindata); err != nil {
				log.Error(err.Error())
				return nil
			}
		}
		return nil
	},
}

var loopIhCmd = &cobra.Command{
	Use: "loop_ih",
	RunE: func(cmd *cobra.Command, args []string) error {
		ctx, _ := common2.RootContext()
		logger := log.New()
		db := openDB(dbCfg(kv.ChainDB, logger, chaindata), true)
		defer db.Close()

		if unwind == 0 {
			unwind = 1
		}
		if err := loopIh(db, ctx, unwind); err != nil {
			log.Error("Error", "err", err)
			return err
		}

		return nil
	},
}

var loopExecCmd = &cobra.Command{
	Use: "loop_exec",
	RunE: func(cmd *cobra.Command, args []string) error {
		ctx, _ := common2.RootContext()
		logger := log.New()
		db := openDB(dbCfg(kv.ChainDB, logger, chaindata), true)
		defer db.Close()
		if unwind == 0 {
			unwind = 1
		}
		if err := loopExec(db, ctx, unwind); err != nil {
			log.Error("Error", "err", err)
			return nil
		}

		return nil
	},
}

func init() {
	withDataDir2(stateStags)
	withReferenceChaindata(stateStags)
	withUnwind(stateStags)
	withUnwindEvery(stateStags)
	withBlock(stateStags)
	withIntegrityChecks(stateStags)
	withMining(stateStags)
	withChain(stateStags)
	withHeimdall(stateStags)

	rootCmd.AddCommand(stateStags)

	withDataDir(loopIhCmd)
	withBatchSize(loopIhCmd)
	withUnwind(loopIhCmd)
	withChain(loopIhCmd)
	withHeimdall(loopIhCmd)

	rootCmd.AddCommand(loopIhCmd)

	withDataDir(loopExecCmd)
	withBatchSize(loopExecCmd)
	withUnwind(loopExecCmd)
	withChain(loopExecCmd)
	withHeimdall(loopExecCmd)

	rootCmd.AddCommand(loopExecCmd)
}

func syncBySmallSteps(db kv.RwDB, miningConfig params.MiningConfig, ctx context.Context) error {
	pm, engine, vmConfig, stateStages, miningStages, miner := newSync(ctx, db, &miningConfig)
	chainConfig := tool.ChainConfigFromDB(db)

	tx, err := db.BeginRw(ctx)
	if err != nil {
		return err
	}
	defer tx.Rollback()

	dirs := datadir.New(datadirCli, snapdirCli)
	quit := ctx.Done()

	var batchSize datasize.ByteSize
	must(batchSize.UnmarshalText([]byte(batchSizeStr)))

	expectedAccountChanges := make(map[uint64]*changeset.ChangeSet)
	expectedStorageChanges := make(map[uint64]*changeset.ChangeSet)
	changeSetHook := func(blockNum uint64, csw *state.ChangeSetWriter) {
		if csw == nil {
			return
		}
		accountChanges, err := csw.GetAccountChanges()
		if err != nil {
			panic(err)
		}
		expectedAccountChanges[blockNum] = accountChanges

		storageChanges, err := csw.GetStorageChanges()
		if err != nil {
			panic(err)
		}
		if storageChanges.Len() > 0 {
			expectedStorageChanges[blockNum] = storageChanges
		}
	}

	stateStages.DisableStages(stages.Headers, stages.BlockHashes, stages.Bodies, stages.Senders)

	execCfg := stagedsync.StageExecuteBlocksCfg(db, pm, batchSize, changeSetHook, chainConfig, engine, vmConfig, nil, false, false, dirs, getBlockReader(db), nil)

	execUntilFunc := func(execToBlock uint64) func(firstCycle bool, badBlockUnwind bool, stageState *stagedsync.StageState, unwinder stagedsync.Unwinder, tx kv.RwTx) error {
		return func(firstCycle bool, badBlockUnwind bool, s *stagedsync.StageState, unwinder stagedsync.Unwinder, tx kv.RwTx) error {
			if err := stagedsync.SpawnExecuteBlocksStage(s, unwinder, tx, execToBlock, ctx, execCfg, firstCycle); err != nil {
				return fmt.Errorf("spawnExecuteBlocksStage: %w", err)
			}
			return nil
		}
	}
	senderAtBlock := progress(tx, stages.Senders)
	execAtBlock := progress(tx, stages.Execution)

	var stopAt = senderAtBlock
	onlyOneUnwind := block == 0 && unwindEvery == 0 && unwind > 0
	backward := unwindEvery < unwind
	if onlyOneUnwind {
		stopAt = progress(tx, stages.Execution) - unwind
	} else if block > 0 && block < senderAtBlock {
		stopAt = block
	} else if backward {
		stopAt = 1
	}

	traceStart := func() {
		vmConfig.Tracer = vm.NewStructLogger(&vm.LogConfig{})
		vmConfig.Debug = true
	}
	traceStop := func(id int) {
		if !vmConfig.Debug {
			return
		}
		w, err3 := os.Create(fmt.Sprintf("trace_%d.txt", id))
		if err3 != nil {
			panic(err3)
		}
		encoder := json.NewEncoder(w)
		encoder.SetIndent(" ", " ")
		for _, l := range vm.FormatLogs(vmConfig.Tracer.(*vm.StructLogger).StructLogs()) {
			if err2 := encoder.Encode(l); err2 != nil {
				panic(err2)
			}
		}
		if err2 := w.Close(); err2 != nil {
			panic(err2)
		}

		vmConfig.Tracer = nil
		vmConfig.Debug = false
	}
	_, _ = traceStart, traceStop

	for (!backward && execAtBlock < stopAt) || (backward && execAtBlock > stopAt) {
		select {
		case <-ctx.Done():
			return nil
		default:
		}

		if err := tx.Commit(); err != nil {
			return err
		}
		tx, err = db.BeginRw(context.Background())
		if err != nil {
			return err
		}
		defer tx.Rollback()

		// All stages forward to `execStage + unwindEvery` block
		execAtBlock = progress(tx, stages.Execution)
		execToBlock := block
		if unwindEvery > 0 || unwind > 0 {
			if execAtBlock+unwindEvery > unwind {
				execToBlock = execAtBlock + unwindEvery - unwind
			} else {
				break
			}
		}
		if backward {
			if execToBlock < stopAt {
				execToBlock = stopAt
			}
		} else {
			if execToBlock > stopAt {
				execToBlock = stopAt + 1
				unwind = 0
			}
		}

		stateStages.MockExecFunc(stages.Execution, execUntilFunc(execToBlock))
		_ = stateStages.SetCurrentStage(stages.Execution)
		if err := stateStages.Run(db, tx, false); err != nil {
			return err
		}

		if integrityFast {
			if err := checkChanges(expectedAccountChanges, tx, expectedStorageChanges, execAtBlock, pm.History.PruneTo(execToBlock)); err != nil {
				return err
			}
			integrity.Trie(db, tx, integritySlow, ctx)
		}
		//receiptsInDB := rawdb.ReadReceiptsByNumber(tx, progress(tx, stages.Execution)+1)

		if err := tx.Commit(); err != nil {
			return err
		}
		tx, err = db.BeginRw(ctx)
		if err != nil {
			return err
		}
		defer tx.Rollback()

		execAtBlock = progress(tx, stages.Execution)

		if execAtBlock == stopAt {
			break
		}

		nextBlock, _, err := rawdb.CanonicalBlockByNumberWithSenders(tx, execAtBlock+1)
		if err != nil {
			panic(err)
		}

		if miner.MiningConfig.Enabled && nextBlock != nil && nextBlock.Coinbase() != (common.Address{}) {
			miner.MiningConfig.Etherbase = nextBlock.Coinbase()
			miner.MiningConfig.ExtraData = nextBlock.Extra()
			miningStages.MockExecFunc(stages.MiningCreateBlock, func(firstCycle bool, badBlockUnwind bool, s *stagedsync.StageState, u stagedsync.Unwinder, tx kv.RwTx) error {
				err = stagedsync.SpawnMiningCreateBlockStage(s, tx,
					stagedsync.StageMiningCreateBlockCfg(db, miner, *chainConfig, engine, nil, nil, nil, dirs.Tmp),
					quit)
				if err != nil {
					return err
				}
				miner.MiningBlock.Uncles = nextBlock.Uncles()
				miner.MiningBlock.Header.Time = nextBlock.Time()
				miner.MiningBlock.Header.GasLimit = nextBlock.GasLimit()
				miner.MiningBlock.Header.Difficulty = nextBlock.Difficulty()
				miner.MiningBlock.Header.Nonce = nextBlock.Nonce()
				miner.MiningBlock.LocalTxs = types.NewTransactionsFixedOrder(nextBlock.Transactions())
				miner.MiningBlock.RemoteTxs = types.NewTransactionsFixedOrder(nil)
				//debugprint.Headers(miningWorld.Block.Header, nextBlock.Header())
				return err
			})
			//miningStages.MockExecFunc(stages.MiningFinish, func(s *stagedsync.StageState, u stagedsync.Unwinder) error {
			//debugprint.Transactions(nextBlock.Transactions(), miningWorld.Block.Txs)
			//debugprint.Receipts(miningWorld.Block.Receipts, receiptsInDB)
			//return stagedsync.SpawnMiningFinishStage(s, tx, miningWorld.Block, cc.Engine(), chainConfig, quit)
			//})

			_ = miningStages.SetCurrentStage(stages.MiningCreateBlock)
			if err := miningStages.Run(db, tx, false); err != nil {
				return err
			}
			tx.Rollback()
			tx, err = db.BeginRw(context.Background())
			if err != nil {
				return err
			}
			defer tx.Rollback()
			minedBlock := <-miner.MiningResultCh
			checkMinedBlock(nextBlock, minedBlock, chainConfig)
		}

		// Unwind all stages to `execStage - unwind` block
		if unwind == 0 {
			continue
		}

		to := execAtBlock - unwind
		stateStages.UnwindTo(to, common.Hash{})

		if err := tx.Commit(); err != nil {
			return err
		}
		tx, err = db.BeginRw(context.Background())
		if err != nil {
			return err
		}
		defer tx.Rollback()
	}

	return nil
}

func checkChanges(expectedAccountChanges map[uint64]*changeset.ChangeSet, tx kv.Tx, expectedStorageChanges map[uint64]*changeset.ChangeSet, execAtBlock, prunedTo uint64) error {
	checkHistoryFrom := execAtBlock
	if prunedTo > checkHistoryFrom {
		checkHistoryFrom = prunedTo
	}
	for blockN := range expectedAccountChanges {
		if blockN <= checkHistoryFrom {
			continue
		}
		if err := checkChangeSet(tx, blockN, expectedAccountChanges[blockN], expectedStorageChanges[blockN]); err != nil {
			return err
		}
		delete(expectedAccountChanges, blockN)
		delete(expectedStorageChanges, blockN)
	}

	if err := checkHistory(tx, kv.AccountChangeSet, checkHistoryFrom); err != nil {
		return err
	}
	if err := checkHistory(tx, kv.StorageChangeSet, checkHistoryFrom); err != nil {
		return err
	}
	return nil
}

func checkMinedBlock(b1, b2 *types.Block, chainConfig *params.ChainConfig) {
	if b1.Root() != b2.Root() ||
		(chainConfig.IsByzantium(b1.NumberU64()) && b1.ReceiptHash() != b2.ReceiptHash()) ||
		b1.TxHash() != b2.TxHash() ||
		b1.ParentHash() != b2.ParentHash() ||
		b1.UncleHash() != b2.UncleHash() ||
		b1.GasUsed() != b2.GasUsed() ||
		!bytes.Equal(b1.Extra(), b2.Extra()) { // TODO: Extra() doesn't need to be a copy for a read-only compare
		// Header()'s deep-copy doesn't matter here since it will panic anyway
		debugprint.Headers(b1.Header(), b2.Header())
		panic("blocks are not same")
	}
}

func loopIh(db kv.RwDB, ctx context.Context, unwind uint64) error {
<<<<<<< HEAD
	_, _, chainConfig, _, sync, _, _ := newSync(ctx, db, nil)
	dirs := datadir.New(datadirCli, snapdirCli)
=======
	_, _, _, sync, _, _ := newSync(ctx, db, nil)
	dirs := datadir.New(datadirCli)
>>>>>>> f868bf66
	tx, err := db.BeginRw(ctx)
	if err != nil {
		return err
	}
	defer tx.Rollback()

	sync.DisableStages(stages.Headers, stages.BlockHashes, stages.Bodies, stages.Senders, stages.Execution, stages.Translation, stages.AccountHistoryIndex, stages.StorageHistoryIndex, stages.TxLookup, stages.Finish)
	if err = sync.Run(db, tx, false); err != nil {
		return err
	}
	execStage := stage(sync, tx, nil, stages.HashState)
	to := execStage.BlockNumber - unwind
	_ = sync.SetCurrentStage(stages.HashState)
	u := &stagedsync.UnwindState{ID: stages.HashState, UnwindPoint: to}
	if err = stagedsync.UnwindHashStateStage(u, stage(sync, tx, nil, stages.HashState), tx, stagedsync.StageHashStateCfg(db, dirs.Tmp), ctx); err != nil {
		return err
	}
	_ = sync.SetCurrentStage(stages.IntermediateHashes)
	u = &stagedsync.UnwindState{ID: stages.IntermediateHashes, UnwindPoint: to}
	if err = stagedsync.UnwindIntermediateHashesStage(u, stage(sync, tx, nil, stages.IntermediateHashes), tx, stagedsync.StageTrieCfg(db, true, true, false, dirs.Tmp, getBlockReader(db), nil), ctx); err != nil {
		return err
	}
	must(tx.Commit())
	tx, err = db.BeginRw(ctx)
	must(err)
	defer tx.Rollback()

	sync.DisableStages(stages.IntermediateHashes)
	_ = sync.SetCurrentStage(stages.HashState)
	if err = sync.Run(db, tx, false); err != nil {
		return err
	}
	must(tx.Commit())
	tx, err = db.BeginRw(ctx)
	must(err)
	defer tx.Rollback()

	sync.DisableStages(stages.HashState)
	sync.EnableStages(stages.IntermediateHashes)

	for {
		select {
		case <-ctx.Done():
			return nil
		default:
		}

		_ = sync.SetCurrentStage(stages.IntermediateHashes)
		t := time.Now()
		if err = sync.Run(db, tx, false); err != nil {
			return err
		}
		log.Warn("loop", "time", time.Since(t).String())
		tx.Rollback()
		tx, err = db.BeginRw(ctx)
		if err != nil {
			return err
		}
		defer tx.Rollback()
	}
}

func loopExec(db kv.RwDB, ctx context.Context, unwind uint64) error {
<<<<<<< HEAD
	pm, engine, chainConfig, vmConfig, sync, _, _ := newSync(ctx, db, nil)
	dirs := datadir.New(datadirCli, snapdirCli)
=======
	pm, engine, vmConfig, sync, _, _ := newSync(ctx, db, nil)
	chainConfig := tool.ChainConfigFromDB(db)
	dirs := datadir.New(datadirCli)
>>>>>>> f868bf66

	tx, err := db.BeginRw(ctx)
	if err != nil {
		return err
	}
	defer tx.Rollback()

	must(tx.Commit())
	tx, err = db.BeginRw(ctx)
	must(err)
	defer tx.Rollback()
	sync.DisableAllStages()
	sync.EnableStages(stages.Execution)
	var batchSize datasize.ByteSize
	must(batchSize.UnmarshalText([]byte(batchSizeStr)))

	from := progress(tx, stages.Execution)
	to := from + unwind

	cfg := stagedsync.StageExecuteBlocksCfg(db, pm, batchSize, nil, chainConfig, engine, vmConfig, nil,
		/*stateStream=*/ false,
		/*badBlockHalt=*/ false, dirs, getBlockReader(db), nil)

	// set block limit of execute stage
	sync.MockExecFunc(stages.Execution, func(firstCycle bool, badBlockUnwind bool, stageState *stagedsync.StageState, unwinder stagedsync.Unwinder, tx kv.RwTx) error {
		if err = stagedsync.SpawnExecuteBlocksStage(stageState, sync, tx, to, ctx, cfg, false); err != nil {
			return fmt.Errorf("spawnExecuteBlocksStage: %w", err)
		}
		return nil
	})

	for {
		select {
		case <-ctx.Done():
			return nil
		default:
		}

		_ = sync.SetCurrentStage(stages.Execution)
		t := time.Now()
		if err = sync.Run(db, tx, false); err != nil {
			return err
		}
		fmt.Printf("loop time: %s\n", time.Since(t))
		tx.Rollback()
		tx, err = db.BeginRw(ctx)
		if err != nil {
			return err
		}
		defer tx.Rollback()
	}
}

func checkChangeSet(db kv.Tx, blockNum uint64, expectedAccountChanges *changeset.ChangeSet, expectedStorageChanges *changeset.ChangeSet) error {
	i := 0
	sort.Sort(expectedAccountChanges)
	err := changeset.ForPrefix(db, kv.AccountChangeSet, dbutils.EncodeBlockNumber(blockNum), func(blockN uint64, k, v []byte) error {
		c := expectedAccountChanges.Changes[i]
		i++
		if bytes.Equal(c.Key, k) && bytes.Equal(c.Value, v) {
			return nil
		}

		fmt.Printf("Unexpected account changes in block %d\n", blockNum)
		fmt.Printf("In the database: ======================\n")
		fmt.Printf("0x%x: %x\n", k, v)
		fmt.Printf("Expected: ==========================\n")
		fmt.Printf("0x%x %x\n", c.Key, c.Value)
		return fmt.Errorf("check change set failed")
	})
	if err != nil {
		return err
	}
	if expectedAccountChanges.Len() != i {
		return fmt.Errorf("db has less changesets")
	}
	if expectedStorageChanges == nil {
		expectedStorageChanges = changeset.NewChangeSet()
	}

	i = 0
	sort.Sort(expectedStorageChanges)
	err = changeset.ForPrefix(db, kv.StorageChangeSet, dbutils.EncodeBlockNumber(blockNum), func(blockN uint64, k, v []byte) error {
		c := expectedStorageChanges.Changes[i]
		i++
		if bytes.Equal(c.Key, k) && bytes.Equal(c.Value, v) {
			return nil
		}

		fmt.Printf("Unexpected storage changes in block %d\n", blockNum)
		fmt.Printf("In the database: ======================\n")
		fmt.Printf("0x%x: %x\n", k, v)
		fmt.Printf("Expected: ==========================\n")
		fmt.Printf("0x%x %x\n", c.Key, c.Value)
		return fmt.Errorf("check change set failed")
	})
	if err != nil {
		return err
	}
	if expectedStorageChanges.Len() != i {
		return fmt.Errorf("db has less changesets")
	}

	return nil
}

func checkHistory(tx kv.Tx, changeSetBucket string, blockNum uint64) error {
	indexBucket := changeset.Mapper[changeSetBucket].IndexBucket
	blockNumBytes := dbutils.EncodeBlockNumber(blockNum)
	if err := changeset.ForEach(tx, changeSetBucket, blockNumBytes, func(blockN uint64, address, v []byte) error {
		k := dbutils.CompositeKeyWithoutIncarnation(address)
		from := blockN
		if from > 0 {
			from--
		}
		bm, innerErr := bitmapdb.Get64(tx, indexBucket, k, from, blockN+1)
		if innerErr != nil {
			return innerErr
		}
		if !bm.Contains(blockN) {
			return fmt.Errorf("checkHistory failed: bucket=%s,block=%d,addr=%x", changeSetBucket, blockN, k)
		}
		return nil
	}); err != nil {
		return err
	}

	return nil
}<|MERGE_RESOLUTION|>--- conflicted
+++ resolved
@@ -406,13 +406,8 @@
 }
 
 func loopIh(db kv.RwDB, ctx context.Context, unwind uint64) error {
-<<<<<<< HEAD
-	_, _, chainConfig, _, sync, _, _ := newSync(ctx, db, nil)
+	_, _, _, sync, _, _ := newSync(ctx, db, nil)
 	dirs := datadir.New(datadirCli, snapdirCli)
-=======
-	_, _, _, sync, _, _ := newSync(ctx, db, nil)
-	dirs := datadir.New(datadirCli)
->>>>>>> f868bf66
 	tx, err := db.BeginRw(ctx)
 	if err != nil {
 		return err
@@ -476,14 +471,9 @@
 }
 
 func loopExec(db kv.RwDB, ctx context.Context, unwind uint64) error {
-<<<<<<< HEAD
-	pm, engine, chainConfig, vmConfig, sync, _, _ := newSync(ctx, db, nil)
-	dirs := datadir.New(datadirCli, snapdirCli)
-=======
 	pm, engine, vmConfig, sync, _, _ := newSync(ctx, db, nil)
 	chainConfig := tool.ChainConfigFromDB(db)
-	dirs := datadir.New(datadirCli)
->>>>>>> f868bf66
+	dirs := datadir.New(datadirCli, snapdirCli)
 
 	tx, err := db.BeginRw(ctx)
 	if err != nil {
