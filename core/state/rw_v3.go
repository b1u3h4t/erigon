--- conflicted
+++ resolved
@@ -120,15 +120,6 @@
 	}
 }
 
-func (rs *StateV3) puts(table string, key string, val []byte) {
-	old, ok := rs.changes[table].Set(key, val)
-	if ok {
-		rs.sizeEstimate += len(val) - len(old)
-	} else {
-		rs.sizeEstimate += len(key) + len(val)
-	}
-}
-
 func (rs *StateV3) Get(table string, key []byte) []byte {
 	rs.lock.RLock()
 	v := rs.get(table, key)
@@ -702,17 +693,8 @@
 		}
 	default:
 		for i, key := range list.Keys {
-<<<<<<< HEAD
-			if val, ok := t.Get(key); ok {
-				if table == CodeSizeTable {
-					if binary.BigEndian.Uint64(list.Vals[i]) != uint64(len(val)) {
-						return false
-					}
-				} else if !bytes.Equal(list.Vals[i], val) {
-=======
 			if val, ok := m[key]; ok {
 				if !bytes.Equal(list.Vals[i], val) {
->>>>>>> cae410e7
 					return false
 				}
 			}
@@ -829,13 +811,8 @@
 	}
 	composite := dbutils.PlainGenerateCompositeStorageKey(address[:], incarnation, key.Bytes())
 	cmpositeS := string(composite)
-<<<<<<< HEAD
-	w.writeLists[kv.PlainState].Keys = append(w.writeLists[kv.PlainState].Keys, cmpositeS)
-	w.writeLists[kv.PlainState].Vals = append(w.writeLists[kv.PlainState].Vals, value.Bytes())
-=======
 	w.writeLists[StorageTable].Keys = append(w.writeLists[StorageTable].Keys, cmpositeS)
 	w.writeLists[StorageTable].Vals = append(w.writeLists[StorageTable].Vals, value.Bytes())
->>>>>>> cae410e7
 	//fmt.Printf("storage [%x] [%x] => [%x], txNum: %d\n", address, *key, v, w.txNum)
 	if w.storagePrevs == nil {
 		w.storagePrevs = map[string][]byte{}
@@ -912,13 +889,8 @@
 		}
 	}
 	if !r.discardReadList {
-<<<<<<< HEAD
-		r.readLists[kv.PlainState].Keys = append(r.readLists[kv.PlainState].Keys, string(composite))
-		r.readLists[kv.PlainState].Vals = append(r.readLists[kv.PlainState].Vals, enc)
-=======
 		r.readLists[StorageTable].Keys = append(r.readLists[StorageTable].Keys, string(composite))
 		r.readLists[StorageTable].Vals = append(r.readLists[StorageTable].Vals, enc)
->>>>>>> cae410e7
 	}
 	if r.trace {
 		if enc == nil {
