--- conflicted
+++ resolved
@@ -263,11 +263,7 @@
 	}
 	// When an error was returned by the EVM or when setting the creation code
 	// above we revert to the snapshot and consume any gas remaining. Additionally
-<<<<<<< HEAD
-	// when we're in homestead this also counts for code storage gas errors.
-=======
 	// when we're in Homestead this also counts for code storage gas errors.
->>>>>>> 7134d727
 	if err != nil || evm.config.RestoreState {
 		evm.intraBlockState.RevertToSnapshot(snapshot)
 		if err != ErrExecutionReverted {
@@ -296,64 +292,7 @@
 // CallCode differs from Call in the sense that it executes the given address'
 // code with the caller as context.
 func (evm *EVM) CallCode(caller ContractRef, addr common.Address, input []byte, gas uint64, value *uint256.Int) (ret []byte, leftOverGas uint64, err error) {
-<<<<<<< HEAD
-	if evm.config.NoRecursion && evm.depth > 0 {
-		return nil, gas, nil
-	}
-	// Fail if we're trying to execute above the call depth limit
-	if evm.depth > int(params.CallCreateDepth) {
-		return nil, gas, ErrDepth
-	}
-	// Fail if we're trying to transfer more than the available balance
-	// Note although it's noop to transfer X ether to caller itself. But
-	// if caller doesn't have enough balance, it would be an error to allow
-	// over-charging itself. So the check here is necessary.
-	if !evm.context.CanTransfer(evm.intraBlockState, caller.Address(), value) {
-		return nil, gas, ErrInsufficientBalance
-	}
-	p, isPrecompile := evm.precompile(addr)
-	var code []byte
-	if !isPrecompile {
-		code = evm.intraBlockState.GetCode(addr)
-	}
-	// Capture the tracer start/end events in debug mode
-	if evm.config.Debug {
-		evm.config.Tracer.CaptureStart(evm, evm.depth, caller.Address(), addr, isPrecompile, false /* create */, CALLCODET, input, gas, value.ToBig(), code)
-		defer func(startGas uint64, startTime time.Time) { // Lazy evaluation of the parameters
-			evm.config.Tracer.CaptureEnd(evm.depth, ret, startGas, gas, time.Since(startTime), err)
-		}(gas, time.Now())
-	}
-	var (
-		snapshot = evm.intraBlockState.Snapshot()
-	)
-
-	// It is allowed to call precompiles, even via delegatecall
-	if isPrecompile {
-		ret, gas, err = RunPrecompiledContract(p, input, gas)
-	} else {
-		addrCopy := addr
-		// Initialise a new contract and set the code that is to be used by the EVM.
-		// The contract is a scoped environment for this execution context only.
-
-		codeHash := evm.intraBlockState.GetCodeHash(addrCopy)
-
-		if err == nil {
-			contract := NewContract(caller, AccountRef(caller.Address()), value, gas, evm.config.SkipAnalysis)
-			contract.SetCallCode(&addrCopy, codeHash, code)
-			ret, err = run(evm, contract, input, false)
-			gas = contract.Gas
-		}
-	}
-	if err != nil || evm.config.RestoreState {
-		evm.intraBlockState.RevertToSnapshot(snapshot)
-		if err != ErrExecutionReverted {
-			gas = 0
-		}
-	}
-	return ret, gas, err
-=======
 	return evm.call(CALLCODET, caller, addr, input, gas, value, false)
->>>>>>> 7134d727
 }
 
 // DelegateCall executes the contract associated with the addr with the given input
@@ -362,53 +301,7 @@
 // DelegateCall differs from CallCode in the sense that it executes the given address'
 // code with the caller as context and the caller is set to the caller of the caller.
 func (evm *EVM) DelegateCall(caller ContractRef, addr common.Address, input []byte, gas uint64) (ret []byte, leftOverGas uint64, err error) {
-<<<<<<< HEAD
-	if evm.config.NoRecursion && evm.depth > 0 {
-		return nil, gas, nil
-	}
-	// Fail if we're trying to execute above the call depth limit
-	if evm.depth > int(params.CallCreateDepth) {
-		return nil, gas, ErrDepth
-	}
-	p, isPrecompile := evm.precompile(addr)
-	var code []byte
-	if !isPrecompile {
-		code = evm.intraBlockState.GetCode(addr)
-	}
-	// Capture the tracer start/end events in debug mode
-	if evm.config.Debug {
-		evm.config.Tracer.CaptureStart(evm, evm.depth, caller.Address(), addr, isPrecompile, false /* create */, DELEGATECALLT, input, gas, big.NewInt(-1), code)
-		defer func(startGas uint64, startTime time.Time) { // Lazy evaluation of the parameters
-			evm.config.Tracer.CaptureEnd(evm.depth, ret, startGas, gas, time.Since(startTime), err)
-		}(gas, time.Now())
-	}
-	snapshot := evm.intraBlockState.Snapshot()
-
-	// It is allowed to call precompiles, even via delegatecall
-	if isPrecompile {
-		ret, gas, err = RunPrecompiledContract(p, input, gas)
-	} else {
-		addrCopy := addr
-		// Initialise a new contract and make initialise the delegate values
-		codeHash := evm.intraBlockState.GetCodeHash(addrCopy)
-
-		if err == nil {
-			contract := NewContract(caller, AccountRef(caller.Address()), nil, gas, evm.config.SkipAnalysis).AsDelegate()
-			contract.SetCallCode(&addrCopy, codeHash, code)
-			ret, err = run(evm, contract, input, false)
-			gas = contract.Gas
-		}
-	}
-	if err != nil || evm.config.RestoreState {
-		evm.intraBlockState.RevertToSnapshot(snapshot)
-		if err != ErrExecutionReverted {
-			gas = 0
-		}
-	}
-	return ret, gas, err
-=======
 	return evm.call(DELEGATECALLT, caller, addr, input, gas, nil, false)
->>>>>>> 7134d727
 }
 
 // StaticCall executes the contract associated with the addr with the given input
@@ -416,70 +309,7 @@
 // Opcodes that attempt to perform such modifications will result in exceptions
 // instead of performing the modifications.
 func (evm *EVM) StaticCall(caller ContractRef, addr common.Address, input []byte, gas uint64) (ret []byte, leftOverGas uint64, err error) {
-<<<<<<< HEAD
-	if evm.config.NoRecursion && evm.depth > 0 {
-		return nil, gas, nil
-	}
-	// Fail if we're trying to execute above the call depth limit
-	if evm.depth > int(params.CallCreateDepth) {
-		return nil, gas, ErrDepth
-	}
-	p, isPrecompile := evm.precompile(addr)
-	var code []byte
-	if !isPrecompile {
-		code = evm.intraBlockState.GetCode(addr)
-	}
-	// Capture the tracer start/end events in debug mode
-	if evm.config.Debug {
-		evm.config.Tracer.CaptureStart(evm, evm.depth, caller.Address(), addr, isPrecompile, false, STATICCALLT, input, gas, big.NewInt(-2), code)
-		defer func(startGas uint64, startTime time.Time) { // Lazy evaluation of the parameters
-			evm.config.Tracer.CaptureEnd(evm.depth, ret, startGas, gas, time.Since(startTime), err)
-		}(gas, time.Now())
-	}
-	// We take a snapshot here. This is a bit counter-intuitive, and could probably be skipped.
-	// However, even a staticcall is considered a 'touch'. On mainnet, static calls were introduced
-	// after all empty accounts were deleted, so this is not required. However, if we omit this,
-	// then certain tests start failing; stRevertTest/RevertPrecompiledTouchExactOOG.json.
-	// We could change this, but for now it's left for legacy reasons
-	var snapshot = evm.intraBlockState.Snapshot()
-
-	// We do an AddBalance of zero here, just in order to trigger a touch.
-	// This doesn't matter on Mainnet, where all empties are gone at the time of Byzantium,
-	// but is the correct thing to do and matters on other networks, in tests, and potential
-	// future scenarios
-	evm.intraBlockState.AddBalance(addr, u256.Num0)
-
-	if isPrecompile {
-		ret, gas, err = RunPrecompiledContract(p, input, gas)
-	} else {
-		// At this point, we use a copy of address. If we don't, the go compiler will
-		// leak the 'contract' to the outer scope, and make allocation for 'contract'
-		// even if the actual execution ends on RunPrecompiled above.
-		addrCopy := addr
-		// Initialise a new contract and set the code that is to be used by the EVM.
-		// The contract is a scoped environment for this execution context only.
-		codeHash := evm.intraBlockState.GetCodeHash(addrCopy)
-
-		if err == nil {
-			contract := NewContract(caller, AccountRef(addrCopy), new(uint256.Int), gas, evm.config.SkipAnalysis)
-			contract.SetCallCode(&addrCopy, codeHash, code)
-			// When an error was returned by the EVM or when setting the creation code
-			// above we revert to the snapshot and consume any gas remaining. Additionally
-			// when we're in Homestead this also counts for code storage gas errors.
-			ret, err = run(evm, contract, input, true)
-			gas = contract.Gas
-		}
-	}
-	if err != nil || evm.config.RestoreState {
-		evm.intraBlockState.RevertToSnapshot(snapshot)
-		if err != ErrExecutionReverted {
-			gas = 0
-		}
-	}
-	return ret, gas, err
-=======
 	return evm.call(STATICCALLT, caller, addr, input, gas, new(uint256.Int), false)
->>>>>>> 7134d727
 }
 
 type codeAndHash struct {
