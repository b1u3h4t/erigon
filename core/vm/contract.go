// Copyright 2015 The go-ethereum Authors
// This file is part of the go-ethereum library.
//
// The go-ethereum library is free software: you can redistribute it and/or modify
// it under the terms of the GNU Lesser General Public License as published by
// the Free Software Foundation, either version 3 of the License, or
// (at your option) any later version.
//
// The go-ethereum library is distributed in the hope that it will be useful,
// but WITHOUT ANY WARRANTY; without even the implied warranty of
// MERCHANTABILITY or FITNESS FOR A PARTICULAR PURPOSE. See the
// GNU Lesser General Public License for more details.
//
// You should have received a copy of the GNU Lesser General Public License
// along with the go-ethereum library. If not, see <http://www.gnu.org/licenses/>.

package vm

import (
	"github.com/holiman/uint256"
	libcommon "github.com/ledgerwatch/erigon-lib/common"
)

// ContractRef is a reference to the contract's backing object
type ContractRef interface {
	Address() libcommon.Address
}

// AccountRef implements ContractRef.
//
// Account references are used during EVM initialisation and
// it's primary use is to fetch addresses. Removing this object
// proves difficult because of the cached jump destinations which
// are fetched from the parent contract (i.e. the caller), which
// is a ContractRef.
type AccountRef libcommon.Address

// Address casts AccountRef to a Address
func (ar AccountRef) Address() libcommon.Address { return (libcommon.Address)(ar) }

// Contract represents an ethereum contract in the state database. It contains
// the contract code, calling arguments. Contract implements ContractRef
type Contract struct {
	// CallerAddress is the result of the caller which initialised this
	// contract. However when the "call method" is delegated this value
	// needs to be initialised to that of the caller's caller.
	CallerAddress libcommon.Address
	caller        ContractRef
	self          ContractRef
	jumpdests     map[libcommon.Hash][]uint64 // Aggregated result of JUMPDEST analysis.
	analysis      []uint64                    // Locally cached result of JUMPDEST analysis
	skipAnalysis  bool

<<<<<<< HEAD
	Code      []byte
	Container *Container
	CodeHash  common.Hash
	CodeAddr  *common.Address
	Input     []byte
=======
	Code     []byte
	CodeHash libcommon.Hash
	CodeAddr *libcommon.Address
	Input    []byte
>>>>>>> 19ce8d2a

	Gas   uint64
	value *uint256.Int
}

// NewContract returns a new contract environment for the execution of EVM.
func NewContract(caller ContractRef, object ContractRef, value *uint256.Int, gas uint64, skipAnalysis bool) *Contract {
	c := &Contract{CallerAddress: caller.Address(), caller: caller, self: object}

	if parent, ok := caller.(*Contract); ok {
		// Reuse JUMPDEST analysis from parent context if available.
		c.jumpdests = parent.jumpdests
	} else {
		c.jumpdests = make(map[libcommon.Hash][]uint64)
	}

	// Gas should be a pointer so it can safely be reduced through the run
	// This pointer will be off the state transition
	c.Gas = gas
	// ensures a value is set
	c.value = value

	c.skipAnalysis = skipAnalysis

	return c
}

// First result tells us if the destination is valid
// Second result tells us if the code bitmap was used
func (c *Contract) validJumpdest(dest *uint256.Int) (bool, bool) {
	udest, overflow := dest.Uint64WithOverflow()
	// PC cannot go beyond len(code) and certainly can't be bigger than 64bits.
	// Don't bother checking for JUMPDEST in that case.
	if overflow || udest >= uint64(len(c.Code)) {
		return false, false
	}
	// Only JUMPDESTs allowed for destinations
	if OpCode(c.Code[udest]) != JUMPDEST {
		return false, false
	}
	if c.skipAnalysis {
		return true, false
	}
	return c.isCode(udest), true
}

func isCodeFromAnalysis(analysis []uint64, udest uint64) bool {
	return analysis[udest/64]&(uint64(1)<<(udest&63)) == 0
}

// isCode returns true if the provided PC location is an actual opcode, as
// opposed to a data-segment following a PUSHN operation.
func (c *Contract) isCode(udest uint64) bool {
	// Do we have a contract hash already?
	// If we do have a hash, that means it's a 'regular' contract. For regular
	// contracts ( not temporary initcode), we store the analysis in a map
	if c.CodeHash != (libcommon.Hash{}) {
		// Does parent context have the analysis?
		analysis, exist := c.jumpdests[c.CodeHash]
		if !exist {
			// Do the analysis and save in parent context
			// We do not need to store it in c.analysis
			analysis = codeBitmap(c.Code)
			c.jumpdests[c.CodeHash] = analysis
		}
		// Also stash it in current contract for faster access
		c.analysis = analysis
		return isCodeFromAnalysis(analysis, udest)
	}

	// We don't have the code hash, most likely a piece of initcode not already
	// in state trie. In that case, we do an analysis, and save it locally, so
	// we don't have to recalculate it for every JUMP instruction in the execution
	// However, we don't save it within the parent context
	if c.analysis == nil {
		c.analysis = codeBitmap(c.Code)
	}

	return isCodeFromAnalysis(c.analysis, udest)
}

// AsDelegate sets the contract to be a delegate call and returns the current
// contract (for chaining calls)
func (c *Contract) AsDelegate() *Contract {
	// NOTE: caller must, at all times be a contract. It should never happen
	// that caller is something other than a Contract.
	parent := c.caller.(*Contract)
	c.CallerAddress = parent.CallerAddress
	c.value = parent.value

	return c
}

// GetOp returns the n'th element in the contract's byte array
func (c *Contract) GetOp(n uint64, s uint64) OpCode {
	if c.IsEOF() && n < uint64(len(c.Container.Code[s])) {
		return OpCode(c.Container.Code[s][n])
	} else if n < uint64(len(c.Code)) {
		return OpCode(c.Code[n])
	}
	return STOP
}

// Caller returns the caller of the contract.
//
// Caller will recursively call caller when the contract is a delegate
// call, including that of caller's caller.
func (c *Contract) Caller() libcommon.Address {
	return c.CallerAddress
}

// UseGas attempts the use gas and subtracts it and returns true on success
func (c *Contract) UseGas(gas uint64) (ok bool) {
	if c.Gas < gas {
		return false
	}
	c.Gas -= gas
	return true
}

// Address returns the contracts address
func (c *Contract) Address() libcommon.Address {
	return c.self.Address()
}

// Value returns the contract's value (sent to it from it's caller)
func (c *Contract) Value() *uint256.Int {
	return c.value
}

// IsEOF returns whether the contract is EOF.
func (c *Contract) IsEOF() bool {
	return c.Container != nil
}

func (c *Contract) CodeAt(section uint64) []byte {
	if c.Container == nil {
		return c.Code
	}
	return c.Container.Code[section]
}

// SetCallCode sets the code of the contract and address of the backing data
// object
<<<<<<< HEAD
func (c *Contract) SetCallCode(addr *common.Address, hash common.Hash, code []byte, container *Container) {
=======
func (c *Contract) SetCallCode(addr *libcommon.Address, hash libcommon.Hash, code []byte) {
>>>>>>> 19ce8d2a
	c.Code = code
	c.Container = container
	c.CodeHash = hash
	c.CodeAddr = addr
}

// SetCodeOptionalHash can be used to provide code, but it's optional to provide hash.
// In case hash is not provided, the jumpdest analysis will not be saved to the parent context
func (c *Contract) SetCodeOptionalHash(addr *libcommon.Address, codeAndHash *codeAndHash) {
	c.Code = codeAndHash.code
	c.CodeHash = codeAndHash.hash
	c.CodeAddr = addr
}<|MERGE_RESOLUTION|>--- conflicted
+++ resolved
@@ -17,6 +17,7 @@
 package vm
 
 import (
+	"github.com/ethereum/go-ethereum/common"
 	"github.com/holiman/uint256"
 	libcommon "github.com/ledgerwatch/erigon-lib/common"
 )
@@ -51,18 +52,11 @@
 	analysis      []uint64                    // Locally cached result of JUMPDEST analysis
 	skipAnalysis  bool
 
-<<<<<<< HEAD
 	Code      []byte
 	Container *Container
 	CodeHash  common.Hash
-	CodeAddr  *common.Address
+	CodeAddr  *libcommon.Address
 	Input     []byte
-=======
-	Code     []byte
-	CodeHash libcommon.Hash
-	CodeAddr *libcommon.Address
-	Input    []byte
->>>>>>> 19ce8d2a
 
 	Gas   uint64
 	value *uint256.Int
@@ -207,11 +201,7 @@
 
 // SetCallCode sets the code of the contract and address of the backing data
 // object
-<<<<<<< HEAD
-func (c *Contract) SetCallCode(addr *common.Address, hash common.Hash, code []byte, container *Container) {
-=======
-func (c *Contract) SetCallCode(addr *libcommon.Address, hash libcommon.Hash, code []byte) {
->>>>>>> 19ce8d2a
+func (c *Contract) SetCallCode(addr *libcommon.Address, hash libcommon.Hash, code []byte, container *Container) {
 	c.Code = code
 	c.Container = container
 	c.CodeHash = hash
