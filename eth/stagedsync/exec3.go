--- conflicted
+++ resolved
@@ -693,24 +693,12 @@
 				break Loop
 			}
 
-<<<<<<< HEAD
 			if err := rs.ApplyState(applyTx, txTask, agg); err != nil {
 				return fmt.Errorf("StateV3.Apply: %w", err)
-=======
-				if err := rs.ApplyState(applyTx, txTask, agg); err != nil {
-					return fmt.Errorf("StateV3.Apply: %w", err)
-				}
-				triggerCount.Add(rs.CommitTxNum(txTask.Sender, txTask.TxNum))
-				outputTxNum.Inc()
-
-				if err := rs.ApplyHistory(txTask, agg); err != nil {
-					return fmt.Errorf("StateV3.Apply: %w", err)
-				}
->>>>>>> 1fbc3bbc
 			}
 			triggerCount.Add(rs.CommitTxNum(txTask.Sender, txTask.TxNum))
 			outputTxNum.Inc()
-			outputBlockNum.Store(txTask.BlockNum)
+
 			if err := rs.ApplyHistory(txTask, agg); err != nil {
 				return fmt.Errorf("StateV3.Apply: %w", err)
 			}
@@ -718,13 +706,12 @@
 			inputTxNum++
 			stageProgress = blockNum
 		}
-		syncMetrics[stages.Execution].Set(blockNum)
-
-<<<<<<< HEAD
+		//outputBlockNum.Set(blockNum)
+
 		select {
 		case <-logEvery.C:
 			stepsInDB := rawdbhelpers.IdxStepsCountV3(applyTx)
-			progress.Log(rs, rws.Len(), uint64(queueSize), count, inputBlockNum.Load(), outputBlockNum.Load(), outputTxNum.Load(), repeatCount.Load(), uint64(resultsSize.Load()), resultCh, stepsInDB)
+			progress.Log(rs, rws.Len(), uint64(queueSize), count, outputBlockNum.Get(), outputTxNum.Load(), repeatCount.Load(), uint64(resultsSize.Load()), resultCh, stepsInDB)
 			if useExternalTx || rs.SizeEstimate() < commitThreshold {
 				break
 			}
@@ -736,16 +723,6 @@
 				tt := time.Now()
 				if err := rs.Flush(ctx, applyTx, logPrefix, logEvery); err != nil {
 					return err
-=======
-		//outputBlockNum.Set(blockNum)
-		if !parallel {
-			select {
-			case <-logEvery.C:
-				stepsInDB := rawdbhelpers.IdxStepsCountV3(applyTx)
-				progress.Log(rs, rws.Len(), uint64(queueSize), count, outputBlockNum.Get(), outputTxNum.Load(), repeatCount.Load(), uint64(resultsSize.Load()), resultCh, stepsInDB)
-				if rs.SizeEstimate() < commitThreshold {
-					break
->>>>>>> 1fbc3bbc
 				}
 				t2 = time.Since(tt)
 
@@ -755,17 +732,11 @@
 				}
 				t3 = time.Since(tt)
 
-				if err = execStage.Update(applyTx, outputBlockNum.Load()); err != nil {
+				if err = execStage.Update(applyTx, outputBlockNum.Get()); err != nil {
 					return err
 				}
 
-<<<<<<< HEAD
 				applyTx.CollectMetrics()
-=======
-					if err = execStage.Update(applyTx, outputBlockNum.Get()); err != nil {
-						return err
-					}
->>>>>>> 1fbc3bbc
 
 				if err = applyTx.Commit(); err != nil {
 					return err
@@ -793,17 +764,15 @@
 		if blockSnapshots.Cfg().Produce {
 			agg.BuildFilesInBackground()
 		}
-<<<<<<< HEAD
 		if !useExternalTx {
 			if err = agg.Prune(ctx, 10*ethconfig.HistoryV3AggregationStep); err != nil { // prune part of retired data, before commit
 				return err
 			}
-=======
+		}
 		select {
 		case <-ctx.Done():
 			return ctx.Err()
 		default:
->>>>>>> 1fbc3bbc
 		}
 	}
 
