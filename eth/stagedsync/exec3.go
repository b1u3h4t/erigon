package stagedsync

import (
	"bytes"
	"container/heap"
	"context"
	"encoding/binary"
	"errors"
	"fmt"
	"os"
	"path/filepath"
	"runtime"
	"sync"
	"time"

	"github.com/VictoriaMetrics/metrics"
	"github.com/c2h5oh/datasize"
	"github.com/ledgerwatch/erigon-lib/chain"
	"github.com/ledgerwatch/erigon-lib/common"
	"github.com/ledgerwatch/erigon-lib/common/datadir"
	"github.com/ledgerwatch/erigon-lib/common/dbg"
	"github.com/ledgerwatch/erigon-lib/common/dir"
	"github.com/ledgerwatch/erigon-lib/etl"
	"github.com/ledgerwatch/erigon-lib/kv"
	kv2 "github.com/ledgerwatch/erigon-lib/kv/mdbx"
	"github.com/ledgerwatch/erigon-lib/kv/rawdbv3"
	libstate "github.com/ledgerwatch/erigon-lib/state"
	state2 "github.com/ledgerwatch/erigon-lib/state"
	"github.com/ledgerwatch/erigon/common/math"
	"github.com/ledgerwatch/log/v3"
	"github.com/torquem-ch/mdbx-go/mdbx"
	atomic2 "go.uber.org/atomic"

	"github.com/ledgerwatch/erigon/cmd/state/exec22"
	"github.com/ledgerwatch/erigon/cmd/state/exec3"
	"github.com/ledgerwatch/erigon/consensus"
	"github.com/ledgerwatch/erigon/core"
	"github.com/ledgerwatch/erigon/core/rawdb"
	"github.com/ledgerwatch/erigon/core/rawdb/rawdbhelpers"
	"github.com/ledgerwatch/erigon/core/state"
	"github.com/ledgerwatch/erigon/core/types"
	"github.com/ledgerwatch/erigon/eth/ethconfig"
	"github.com/ledgerwatch/erigon/eth/ethconfig/estimate"
	"github.com/ledgerwatch/erigon/eth/stagedsync/stages"
	"github.com/ledgerwatch/erigon/turbo/services"
)

var ExecStepsInDB = metrics.NewCounter(`exec_steps_in_db`) //nolint

func NewProgress(prevOutputBlockNum, commitThreshold uint64, workersCount int, logPrefix string) *Progress {
	return &Progress{prevTime: time.Now(), prevOutputBlockNum: prevOutputBlockNum, commitThreshold: commitThreshold, workersCount: workersCount, logPrefix: logPrefix}
}

type Progress struct {
	prevTime           time.Time
	prevCount          uint64
	prevOutputBlockNum uint64
	prevRepeatCount    uint64
	commitThreshold    uint64

	workersCount int
	logPrefix    string
}

func (p *Progress) Log(rs *state.StateV3, rwsLen int, queueSize, doneCount, inputBlockNum, outputBlockNum, outTxNum, repeatCount uint64, resultsSize uint64, resultCh chan *exec22.TxTask, idxStepsAmountInDB float64) {
	ExecStepsInDB.Set(uint64(idxStepsAmountInDB * 100))
	var m runtime.MemStats
	dbg.ReadMemStats(&m)
	sizeEstimate := rs.SizeEstimate()
	queueLen := rs.QueueLen()
	currentTime := time.Now()
	interval := currentTime.Sub(p.prevTime)
	speedTx := float64(doneCount-p.prevCount) / (float64(interval) / float64(time.Second))
	//speedBlock := float64(outputBlockNum-p.prevOutputBlockNum) / (float64(interval) / float64(time.Second))
	var repeatRatio float64
	if doneCount > p.prevCount {
		repeatRatio = 100.0 * float64(repeatCount-p.prevRepeatCount) / float64(doneCount-p.prevCount)
	}
	log.Info(fmt.Sprintf("[%s] Transaction replay", p.logPrefix),
		//"workers", workerCount,
		"blk", outputBlockNum,
		//"blk/s", fmt.Sprintf("%.1f", speedBlock),
		"tx/s", fmt.Sprintf("%.1f", speedTx),
		"pipe", fmt.Sprintf("%d/%d->%d/%d->%d/%d", queueLen, queueSize, rwsLen, queueSize, len(resultCh), cap(resultCh)),
		"resultsSize", common.ByteCount(resultsSize),
		"repeatRatio", fmt.Sprintf("%.2f%%", repeatRatio),
		"workers", p.workersCount,
		"buffer", fmt.Sprintf("%s/%s", common.ByteCount(sizeEstimate), common.ByteCount(p.commitThreshold)),
		"idxStepsInDB", fmt.Sprintf("%.2f", idxStepsAmountInDB),
		"inBlk", inputBlockNum,
		"step", fmt.Sprintf("%.1f", float64(outTxNum)/float64(ethconfig.HistoryV3AggregationStep)),
		"alloc", common.ByteCount(m.Alloc), "sys", common.ByteCount(m.Sys),
	)
	//var txNums []string
	//for _, t := range rws {
	//	txNums = append(txNums, fmt.Sprintf("%d", t.TxNum))
	//}
	//s := strings.Join(txNums, ",")
	//log.Info(fmt.Sprintf("[%s] Transaction replay queue", logPrefix), "txNums", s)

	p.prevTime = currentTime
	p.prevCount = doneCount
	p.prevOutputBlockNum = outputBlockNum
	p.prevRepeatCount = repeatCount
}

func ExecV3(ctx context.Context,
	execStage *StageState, u Unwinder, workerCount int, cfg ExecuteBlockCfg, applyTx kv.RwTx,
	parallel bool, rs *state.StateV3,
	logger log.Logger,
	maxBlockNum uint64,
) error {
	logPrefix := execStage.LogPrefix()
	batchSize, chainDb := cfg.batchSize, cfg.db
	blockReader := cfg.blockReader
	agg, engine := cfg.agg, cfg.engine
	chainConfig, genesis := cfg.chainConfig, cfg.genesis
	blockSnapshots := blockReader.(WithSnapshots).Snapshots()

	useExternalTx := applyTx != nil
	if !useExternalTx && !parallel {
		var err error
		applyTx, err = chainDb.BeginRw(ctx)
		if err != nil {
			return err
		}
		defer func() {
			applyTx.Rollback()
		}()
	} else {
		if blockSnapshots.Cfg().Enabled {
			defer blockSnapshots.EnableMadvNormal().DisableReadAhead()
		}
	}

	var block, stageProgress uint64
	var maxTxNum uint64
	var outputTxNum = atomic2.NewUint64(0)
	var inputTxNum uint64
	defer func(t time.Time) {
		fmt.Printf("exec3.go:114: %s\n", time.Since(t))
	}(time.Now())

	if execStage.BlockNumber > 0 {
		stageProgress = execStage.BlockNumber
		block = execStage.BlockNumber + 1
	}
	if applyTx != nil {
		agg.SetTx(applyTx)
		if dbg.DiscardHistory() {
			defer agg.DiscardHistory().FinishWrites()
		} else if parallel {
			defer agg.StartWrites().FinishWrites()
		} else {
			//defer agg.StartUnbufferedWrites().FinishWrites()
			defer agg.StartWrites().FinishWrites()
		}

		var err error
		maxTxNum, err = rawdbv3.TxNums.Max(applyTx, maxBlockNum)
		if err != nil {
			return err
		}
		if block > 0 {
			_outputTxNum, err := rawdbv3.TxNums.Max(applyTx, execStage.BlockNumber)
			if err != nil {
				return err
			}
			outputTxNum.Store(_outputTxNum)
			outputTxNum.Inc()
			inputTxNum = outputTxNum.Load()
		}
	} else {
		if err := chainDb.View(ctx, func(tx kv.Tx) error {
			var err error
			maxTxNum, err = rawdbv3.TxNums.Max(tx, maxBlockNum)
			if err != nil {
				return err
			}
			if block > 0 {
				_outputTxNum, err := rawdbv3.TxNums.Max(tx, execStage.BlockNumber)
				if err != nil {
					return err
				}
				outputTxNum.Store(_outputTxNum)
				outputTxNum.Inc()
				inputTxNum = outputTxNum.Load()
			}
			return nil
		}); err != nil {
			return err
		}
	}
	agg.SetTxNum(inputTxNum)

	var outputBlockNum = syncMetrics[stages.Execution]
	var inputBlockNum = atomic2.NewUint64(0)
	var count uint64
	var repeatCount, triggerCount = atomic2.NewUint64(0), atomic2.NewUint64(0)
	var resultsSize = atomic2.NewInt64(0)
	var lock sync.RWMutex

	rws := &exec22.TxTaskQueue{}
	heap.Init(rws)

	queueSize := workerCount // workerCount * 4 // when wait cond can be moved inside txs loop
	execWorkers, applyWorker, resultCh, stopWorkers, waitWorkers := exec3.NewWorkersPool(lock.RLocker(), ctx, parallel, chainDb, rs, blockReader, chainConfig, logger, genesis, engine, workerCount+1)
	defer stopWorkers()
	applyWorker.DiscardReadList()

	var rwsLock sync.Mutex
	var rwsReceiveCond *sync.Cond
	if parallel {
		rwsReceiveCond = sync.NewCond(&rwsLock)
	}

	commitThreshold := batchSize.Bytes()
	resultsThreshold := int64(batchSize.Bytes())
	progress := NewProgress(block, commitThreshold, workerCount, execStage.LogPrefix())
	logEvery := time.NewTicker(20 * time.Second)
	defer logEvery.Stop()
	pruneEvery := time.NewTicker(2 * time.Second)
	defer pruneEvery.Stop()

	applyLoopWg := sync.WaitGroup{} // to wait for finishing of applyLoop after applyCtx cancel
	defer applyLoopWg.Wait()

	applyLoopInner := func(ctx context.Context) error {
		tx, err := chainDb.BeginRo(ctx)
		if err != nil {
			return err
		}
		defer tx.Rollback()

		applyWorker.ResetTx(tx)

		notifyReceived := func() { rwsReceiveCond.Signal() }
		var t time.Time
		var lastBlockNum uint64
		for outputTxNum.Load() < maxTxNum {
			select {
			case <-ctx.Done():
				return ctx.Err()
			case txTask, ok := <-resultCh:
				if !ok {
					return nil
				}
				if txTask.BlockNum > lastBlockNum {
					if lastBlockNum > 0 {
						core.BlockExecutionTimer.UpdateDuration(t)
					}
					lastBlockNum = txTask.BlockNum
					t = time.Now()
				}
				var conflicts, processedBlockNum uint64
				if err := func() error {
					rwsLock.Lock()
					defer rwsLock.Unlock()
					resultsSize.Add(txTask.ResultsSize)
					heap.Push(rws, txTask)
					conflicts, processedBlockNum, err = processResultQueue(rws, outputTxNum, rs, agg, tx, triggerCount, resultsSize, notifyReceived, applyWorker)
					if err != nil {
						return err
					}
					return nil
				}(); err != nil {
					return err
				}
				repeatCount.Add(conflicts)
				if processedBlockNum > 0 {
					outputBlockNum.Set(processedBlockNum)
				}
			}
		}
		return nil
	}
	applyLoop := func(ctx context.Context, errCh chan error) {
		defer applyLoopWg.Done()
		if err := applyLoopInner(ctx); err != nil {
			if !errors.Is(err, context.Canceled) {
				errCh <- err
			}
		}
	}

	var rwLoopErrCh chan error

	var rwLoopWg sync.WaitGroup
	if parallel {
		// `rwLoop` lives longer than `applyLoop`
		rwLoop := func(ctx context.Context) error {
			tx, err := chainDb.BeginRw(ctx)
			if err != nil {
				return err
			}
			defer tx.Rollback()

			agg.SetTx(tx)
			if dbg.DiscardHistory() {
				defer agg.DiscardHistory().FinishWrites()
			} else {
				defer agg.StartWrites().FinishWrites()
			}

			defer applyLoopWg.Wait()
			applyCtx, cancelApplyCtx := context.WithCancel(ctx)
			defer cancelApplyCtx()
			applyLoopWg.Add(1)
			go applyLoop(applyCtx, rwLoopErrCh)
			for outputTxNum.Load() < maxTxNum {
				select {
				case <-ctx.Done():
					return ctx.Err()

				case <-logEvery.C:
					rwsLock.Lock()
					rwsLen := rws.Len()
					rwsLock.Unlock()

					stepsInDB := rawdbhelpers.IdxStepsCountV3(tx)
					progress.Log(rs, rwsLen, uint64(queueSize), rs.DoneCount(), inputBlockNum.Load(), outputBlockNum.Get(), outputTxNum.Load(), repeatCount.Load(), uint64(resultsSize.Load()), resultCh, stepsInDB)
				case <-pruneEvery.C:
					if rs.SizeEstimate() < commitThreshold {
						// too much steps in db will slow-down everything: flush and prune
						// it means better spend time for pruning, before flushing more data to db
						// also better do it now - instead of before Commit() - because Commit does block execution
						stepsInDB := rawdbhelpers.IdxStepsCountV3(tx)
						if stepsInDB > 5 && rs.SizeEstimate() < uint64(float64(commitThreshold)*0.2) {
							if err = agg.Prune(ctx, ethconfig.HistoryV3AggregationStep*2); err != nil { // prune part of retired data, before commit
								panic(err)
							}
						}

						if err = agg.Flush(ctx, tx); err != nil {
							return err
						}
						if err = agg.PruneWithTiemout(ctx, 1*time.Second); err != nil {
							return err
						}
						break
					}

					cancelApplyCtx()
					applyLoopWg.Wait()

					var t1, t2, t3, t4 time.Duration
					commitStart := time.Now()
					log.Info("Committing...")
					if err := func() error {
						rwsLock.Lock()
						defer rwsLock.Unlock()
						// Drain results (and process) channel because read sets do not carry over
						for {
							var drained bool
							for !drained {
								select {
								case txTask, ok := <-resultCh:
									if !ok {
										return nil
									}
									resultsSize.Add(txTask.ResultsSize)
									heap.Push(rws, txTask)
								default:
									drained = true
								}
							}
							applyWorker.ResetTx(tx)
							conflicts, processedBlockNum, err := processResultQueue(rws, outputTxNum, rs, agg, tx, triggerCount, resultsSize, func() {}, applyWorker)
							if err != nil {
								return err
							}
							repeatCount.Add(conflicts)
							if processedBlockNum > 0 {
								outputBlockNum.Set(processedBlockNum)
							}
							if rws.Len() == 0 {
								break
							}
						}
						rwsReceiveCond.Signal()
						lock.Lock() // This is to prevent workers from starting work on any new txTask
						defer lock.Unlock()
						// Drain results channel because read sets do not carry over
						var drained bool
						for !drained {
							select {
							case txTask, ok := <-resultCh:
								if !ok {
									return nil
								}
								rs.AddWork(txTask)
							default:
								drained = true
							}
						}

						// Drain results queue as well
						for rws.Len() > 0 {
							txTask := heap.Pop(rws).(*exec22.TxTask)
							resultsSize.Add(-txTask.ResultsSize)
							rs.AddWork(txTask)
						}
						t1 = time.Since(commitStart)
						tt := time.Now()
						if err := rs.Flush(ctx, tx, logPrefix, logEvery); err != nil {
							return err
						}
						t2 = time.Since(tt)

						tt = time.Now()
						if err := agg.Flush(ctx, tx); err != nil {
							return err
						}
						t3 = time.Since(tt)

						if err = execStage.Update(tx, outputBlockNum.Get()); err != nil {
							return err
						}

						tx.CollectMetrics()
						tt = time.Now()
						if err = tx.Commit(); err != nil {
							return err
						}
						t4 = time.Since(tt)
						for i := 0; i < len(execWorkers); i++ {
							execWorkers[i].ResetTx(nil)
						}

						return nil
					}(); err != nil {
						return err
					}
					if tx, err = chainDb.BeginRw(ctx); err != nil {
						return err
					}
					defer tx.Rollback()
					agg.SetTx(tx)

					applyCtx, cancelApplyCtx = context.WithCancel(ctx)
					defer cancelApplyCtx()
					applyLoopWg.Add(1)
					go applyLoop(applyCtx, rwLoopErrCh)

					log.Info("Committed", "time", time.Since(commitStart), "drain", t1, "rs.flush", t2, "agg.flush", t3, "tx.commit", t4)
				}
			}
			if err = rs.Flush(ctx, tx, logPrefix, logEvery); err != nil {
				return err
			}
			if err = agg.Flush(ctx, tx); err != nil {
				return err
			}
			if err = execStage.Update(tx, outputBlockNum.Get()); err != nil {
				return err
			}
			//if err = execStage.Update(tx, stageProgress); err != nil {
			//	panic(err)
			//}
			if err = tx.Commit(); err != nil {
				return err
			}
			return nil
		}

		rwLoopErrCh = make(chan error, 1)

		defer rwLoopWg.Wait()
		rwLoopCtx, rwLoopCancel := context.WithCancel(ctx)
		defer rwLoopCancel()
		rwLoopWg.Add(1)
		go func() {
			defer close(rwLoopErrCh)
			defer rwLoopWg.Done()

			defer applyLoopWg.Wait()
			defer rs.Finish()

			if err := rwLoop(rwLoopCtx); err != nil {
				rwLoopErrCh <- err
			}
		}()
	}

	if block < blockSnapshots.BlocksAvailable() {
		agg.KeepInDB(0)
		defer agg.KeepInDB(ethconfig.HistoryV3AggregationStep)
	}

	getHeaderFunc := func(hash common.Hash, number uint64) (h *types.Header) {
		var err error
		if parallel {
			if err = chainDb.View(ctx, func(tx kv.Tx) error {
				h, err = blockReader.Header(ctx, tx, hash, number)
				if err != nil {
					return err
				}
				return nil
			}); err != nil {
				panic(err)
			}
			return h
		} else {
			h, err = blockReader.Header(ctx, applyTx, hash, number)
			if err != nil {
				panic(err)
			}
			return h
		}
	}
	if !parallel {
		applyWorker.ResetTx(applyTx)
	}

	_, isPoSa := cfg.engine.(consensus.PoSA)
	//isBor := cfg.chainConfig.Bor != nil

	var b *types.Block
	var blockNum uint64
	var err error
Loop:
	for blockNum = block; blockNum <= maxBlockNum; blockNum++ {
		inputBlockNum.Store(blockNum)
		b, err = blockWithSenders(chainDb, applyTx, blockReader, blockNum)
		if err != nil {
			return err
		}
		if b == nil {
			// TODO: panic here and see that overall prodcess deadlock
			return fmt.Errorf("nil block %d", blockNum)
		}
		txs := b.Transactions()
		header := b.HeaderNoCopy()
		skipAnalysis := core.SkipAnalysis(chainConfig, blockNum)
		signer := *types.MakeSigner(chainConfig, blockNum)

		f := core.GetHashFn(header, getHeaderFunc)
		/*
				//lastLogTx += uint64(block.Transactions().Len())

				// Incremental move of next stages depend on fully written ChangeSets, Receipts, CallTraceSet
				writeChangeSets := true // nextStagesExpectData || blockNum > cfg.prune.History.PruneTo(to)
				writeReceipts := false  // nextStagesExpectData || blockNum > cfg.prune.Receipts.PruneTo(to)
				writeCallTraces := true // nextStagesExpectData || blockNum > cfg.prune.CallTraces.PruneTo(to)
				if err = executeBlock(b, applyTx, batch, cfg, *cfg.vmConfig, writeChangeSets, writeReceipts, writeCallTraces, initialCycle, stateStream); err != nil {
					if !errors.Is(err, context.Canceled) {
						log.Warn(fmt.Sprintf("[%s] Execution failed", logPrefix), "block", blockNum, "hash", b.Hash().String(), "err", err)
						if cfg.hd != nil {
							cfg.hd.ReportBadHeaderPoS(b.Hash(), b.ParentHash())
						}
						if cfg.badBlockHalt {
							return err
						}
					}
					u.UnwindTo(blockNum-1, b.Hash())
					break Loop
				}
				stageProgress = blockNum
			shouldUpdateProgress := batch.BatchSize() >= int(cfg.batchSize)
			if shouldUpdateProgress {
				log.Info("Committed State", "gas reached", currentStateGas, "gasTarget", gasState)
				currentStateGas = 0
				if err = batch.Commit(); err != nil {
					return err
				}
				if err = s.Update(tx, stageProgress); err != nil {
					return err
				}
				if !useExternalTx {
					if err = tx.Commit(); err != nil {
						return err
					}
					tx, err = cfg.db.BeginRw(context.Background())
					if err != nil {
						return err
					}
					// TODO: This creates stacked up deferrals
					defer tx.Rollback()
				}
				batch = olddb.NewHashBatch(tx, quit, cfg.dirs.Tmp)
			}
		*/

		getHashFnMute := &sync.Mutex{}
		getHashFn := func(n uint64) common.Hash {
			getHashFnMute.Lock()
			defer getHashFnMute.Unlock()
			return f(n)
		}
		blockContext := core.NewEVMBlockContext(header, getHashFn, engine, nil /* author */)

		if parallel {
			select {
			case err := <-rwLoopErrCh:
				if err != nil {
					return err
				}
			default:
			}

			func() {
				needWait := rs.QueueLen() > queueSize
				if !needWait {
					return
				}
				rwsLock.Lock()
				defer rwsLock.Unlock()
				for rs.QueueLen() > queueSize || rws.Len() > queueSize || resultsSize.Load() >= resultsThreshold || rs.SizeEstimate() >= commitThreshold {
					select {
					case <-ctx.Done():
						return
					default:
					}
					rwsReceiveCond.Wait()
				}
			}()
		}

		rules := chainConfig.Rules(blockNum, b.Time())
		var gasUsed uint64
		for txIndex := -1; txIndex <= len(txs); txIndex++ {

			// Do not oversend, wait for the result heap to go under certain size
			txTask := &exec22.TxTask{
				BlockNum:        blockNum,
				Header:          header,
				Coinbase:        b.Coinbase(),
				Uncles:          b.Uncles(),
				Rules:           rules,
				Txs:             txs,
				TxNum:           inputTxNum,
				TxIndex:         txIndex,
				BlockHash:       b.Hash(),
				SkipAnalysis:    skipAnalysis,
				Final:           txIndex == len(txs),
				GetHashFn:       getHashFn,
				EvmBlockContext: blockContext,
				Withdrawals:     b.Withdrawals(),
			}
			if txIndex >= 0 && txIndex < len(txs) {
				txTask.Tx = txs[txIndex]
				txTask.TxAsMessage, err = txTask.Tx.AsMessage(signer, header.BaseFee, txTask.Rules)
				if err != nil {
					panic(err)
				}

				if sender, ok := txs[txIndex].GetSender(); ok {
					txTask.Sender = &sender
				} else {
					sender, err := signer.Sender(txTask.Tx)
					if err != nil {
						return err
					}
					txTask.Sender = &sender
					log.Warn("[Execution] expencive lazy sender recovery", "blockNum", txTask.BlockNum, "txIdx", txTask.TxIndex)
				}
			}

			if parallel {
				if txTask.TxIndex >= 0 && txTask.TxIndex < len(txs) {
					if ok := rs.RegisterSender(txTask); ok {
						rs.AddWork(txTask)
					}
				} else {
					rs.AddWork(txTask)
				}
				if blockSnapshots.Cfg().Produce {
					agg.BuildFilesInBackground()
				}
				continue
			}

			// not-parallel part
			count++
			applyWorker.RunTxTaskNoLock(txTask)
			if err := func() error {
				if txTask.Final && !isPoSa {
					gasUsed += txTask.UsedGas
					if gasUsed != txTask.Header.GasUsed {
						if txTask.BlockNum > 0 { //Disable check for genesis. Maybe need somehow improve it in future - to satisfy TestExecutionSpec
							return fmt.Errorf("gas used by execution: %d, in header: %d, headerNum=%d, %x", gasUsed, txTask.Header.GasUsed, txTask.Header.Number.Uint64(), txTask.Header.Hash())
						}
					}
					gasUsed = 0
				} else {
					gasUsed += txTask.UsedGas
				}
				return nil
			}(); err != nil {
				if errors.Is(err, context.Canceled) || errors.Is(err, common.ErrStopped) {
					return err
				} else {
					log.Warn(fmt.Sprintf("[%s] Execution failed", logPrefix), "block", blockNum, "hash", header.Hash().String(), "err", err)
					if cfg.hd != nil {
						cfg.hd.ReportBadHeaderPoS(header.Hash(), header.ParentHash)
					}
					if cfg.badBlockHalt {
						return err
					}
				}
				u.UnwindTo(blockNum-1, header.Hash())
				break Loop
			}

			if err := rs.ApplyState(applyTx, txTask, agg); err != nil {
				return fmt.Errorf("StateV3.Apply: %w", err)
			}
			triggerCount.Add(rs.CommitTxNum(txTask.Sender, txTask.TxNum))
			outputTxNum.Inc()

			if err := rs.ApplyHistory(txTask, agg); err != nil {
				return fmt.Errorf("StateV3.Apply: %w", err)
			}

			inputTxNum++
			stageProgress = blockNum
		}

		outputBlockNum.Set(blockNum)
		select {
		case <-logEvery.C:
			stepsInDB := rawdbhelpers.IdxStepsCountV3(applyTx)
			progress.Log(rs, rws.Len(), uint64(queueSize), count, outputBlockNum.Get(), outputTxNum.Load(), repeatCount.Load(), uint64(resultsSize.Load()), resultCh, stepsInDB)
			if useExternalTx || rs.SizeEstimate() < commitThreshold {
				break
			}

<<<<<<< HEAD
			var t1, t2, t3, t4 time.Duration
			commitStart := time.Now()
			if err := func() error {
				t1 = time.Since(commitStart)
				tt := time.Now()
				if err := rs.Flush(ctx, applyTx, logPrefix, logEvery); err != nil {
					return err
=======
			select {
			case <-logEvery.C:
				stepsInDB := rawdbhelpers.IdxStepsCountV3(applyTx)
				progress.Log(rs, rws.Len(), uint64(queueSize), count, inputBlockNum.Load(), outputBlockNum.Get(), outputTxNum.Load(), repeatCount.Load(), uint64(resultsSize.Load()), resultCh, stepsInDB)
				if rs.SizeEstimate() < commitThreshold {
					break
>>>>>>> daf15229
				}
				t2 = time.Since(tt)

				tt = time.Now()
				if err := agg.Flush(ctx, applyTx); err != nil {
					return err
				}
				t3 = time.Since(tt)

				if err = execStage.Update(applyTx, outputBlockNum.Get()); err != nil {
					return err
				}

				applyTx.CollectMetrics()

				if err = applyTx.Commit(); err != nil {
					return err
				}
				t4 = time.Since(tt)

				applyTx, err = chainDb.BeginRw(ctx)
				if err != nil {
					return err
				}
				for i := 0; i < len(execWorkers); i++ {
					execWorkers[i].ResetTx(applyTx)
				}
				applyWorker.ResetTx(applyTx)
				agg.SetTx(applyTx)

				return nil
			}(); err != nil {
				return err
			}
			log.Info("Committed", "time", time.Since(commitStart), "drain", t1, "rs.flush", t2, "agg.flush", t3, "tx.commit", t4)
		default:
		}

		if blockSnapshots.Cfg().Produce && blockNum%100 == 0 {
			agg.BuildFilesInBackground()
		}
		if !useExternalTx && blockNum%1000 == 0 {
			if err = agg.Prune(ctx, 10*ethconfig.HistoryV3AggregationStep); err != nil { // prune part of retired data, before commit
				return err
			}
		}
		select {
		case <-ctx.Done():
			return ctx.Err()
		default:
		}
	}

	if parallel {
		if err := <-rwLoopErrCh; err != nil {
			return err
		}
		rwLoopWg.Wait()
		waitWorkers()
	} else {
		if !useExternalTx {
			if err = agg.Prune(ctx, 10*ethconfig.HistoryV3AggregationStep); err != nil { // prune part of retired data, before commit
				return err
			}
		}
		if err = rs.Flush(ctx, applyTx, logPrefix, logEvery); err != nil {
			return err
		}
		if err = agg.Flush(ctx, applyTx); err != nil {
			return err
		}
		if err = execStage.Update(applyTx, stageProgress); err != nil {
			return err
		}
	}

	if blockSnapshots.Cfg().Produce {
		agg.BuildFilesInBackground()
	}

	if !useExternalTx && applyTx != nil {
		if err = applyTx.Commit(); err != nil {
			return err
		}
	}
	return nil
}
func blockWithSenders(db kv.RoDB, tx kv.Tx, blockReader services.BlockReader, blockNum uint64) (b *types.Block, err error) {
	if tx == nil {
		tx, err = db.BeginRo(context.Background())
		if err != nil {
			return nil, err
		}
		defer tx.Rollback()
	}
	blockHash, err := rawdb.ReadCanonicalHash(tx, blockNum)
	if err != nil {
		return nil, err
	}
	b, _, err = blockReader.BlockWithSenders(context.Background(), tx, blockHash, blockNum)
	if err != nil {
		return nil, err
	}
	return b, nil
}

func processResultQueue(rws *exec22.TxTaskQueue, outputTxNum *atomic2.Uint64, rs *state.StateV3, agg *state2.AggregatorV3, applyTx kv.Tx, triggerCount *atomic2.Uint64, resultsSize *atomic2.Int64, onSuccess func(), applyWorker *exec3.Worker) (conflicts, processedBlockNum uint64, err error) {
	var i int
	for rws.Len() > 0 && (*rws)[0].TxNum == outputTxNum.Load() {
		txTask := heap.Pop(rws).(*exec22.TxTask)
		resultsSize.Add(-txTask.ResultsSize)
		if txTask.Error != nil || !rs.ReadsValid(txTask.ReadLists) {
			conflicts++

			if i > 0 {
				//send to re-exex
				rs.AddWork(txTask)
				continue
			}

			// resolve first conflict right here: it's faster and conflict-free
			applyWorker.RunTxTask(txTask)
			if txTask.Error != nil {
				return conflicts, processedBlockNum, txTask.Error
			}
			i++
		}

		if err := rs.ApplyState(applyTx, txTask, agg); err != nil {
			return conflicts, processedBlockNum, fmt.Errorf("StateV3.Apply: %w", err)
		}
		triggerCount.Add(rs.CommitTxNum(txTask.Sender, txTask.TxNum))
		outputTxNum.Inc()
		onSuccess()
		if err := rs.ApplyHistory(txTask, agg); err != nil {
			return conflicts, processedBlockNum, fmt.Errorf("StateV3.Apply: %w", err)
		}
		//fmt.Printf("Applied %d block %d txIndex %d\n", txTask.TxNum, txTask.BlockNum, txTask.TxIndex)
		processedBlockNum = txTask.BlockNum
	}
	return conflicts, processedBlockNum, nil
}

func reconstituteStep(last bool,
	workerCount int, ctx context.Context, db kv.RwDB, txNum uint64, dirs datadir.Dirs,
	as *libstate.AggregatorStep, chainDb kv.RwDB, blockReader services.FullBlockReader,
	chainConfig *chain.Config, logger log.Logger, genesis *core.Genesis, engine consensus.Engine,
	batchSize datasize.ByteSize, s *StageState, blockNum uint64, total uint64,
) error {
	var startOk, endOk bool
	startTxNum, endTxNum := as.TxNumRange()
	var startBlockNum, endBlockNum uint64 // First block which is not covered by the history snapshot files
	if err := chainDb.View(ctx, func(tx kv.Tx) (err error) {
		startOk, startBlockNum, err = rawdbv3.TxNums.FindBlockNum(tx, startTxNum)
		if err != nil {
			return err
		}
		if startBlockNum > 0 {
			startBlockNum--
			startTxNum, err = rawdbv3.TxNums.Min(tx, startBlockNum)
			if err != nil {
				return err
			}
		}
		endOk, endBlockNum, err = rawdbv3.TxNums.FindBlockNum(tx, endTxNum)
		if err != nil {
			return err
		}
		return nil
	}); err != nil {
		return err
	}
	if !startOk {
		return fmt.Errorf("step startTxNum not found in snapshot blocks: %d", startTxNum)
	}
	if !endOk {
		return fmt.Errorf("step endTxNum not found in snapshot blocks: %d", endTxNum)
	}
	if last {
		endBlockNum = blockNum
	}

	log.Info(fmt.Sprintf("[%s] Reconstitution", s.LogPrefix()), "startTxNum", startTxNum, "endTxNum", endTxNum, "startBlockNum", startBlockNum, "endBlockNum", endBlockNum)

	var maxTxNum = startTxNum

	workCh := make(chan *exec22.TxTask, workerCount*4)
	rs := state.NewReconState(workCh)
	scanWorker := exec3.NewScanWorker(txNum, as)

	t := time.Now()
	if err := scanWorker.BitmapAccounts(); err != nil {
		return err
	}
	if time.Since(t) > 5*time.Second {
		log.Info(fmt.Sprintf("[%s] Scan accounts history", s.LogPrefix()), "took", time.Since(t))
	}

	t = time.Now()
	if err := scanWorker.BitmapStorage(); err != nil {
		return err
	}
	if time.Since(t) > 5*time.Second {
		log.Info(fmt.Sprintf("[%s] Scan storage history", s.LogPrefix()), "took", time.Since(t))
	}

	t = time.Now()
	if err := scanWorker.BitmapCode(); err != nil {
		return err
	}
	if time.Since(t) > 5*time.Second {
		log.Info(fmt.Sprintf("[%s] Scan code history", s.LogPrefix()), "took", time.Since(t))
	}
	bitmap := scanWorker.Bitmap()

	var wg sync.WaitGroup
	logEvery := time.NewTicker(logInterval)
	defer logEvery.Stop()

	log.Info(fmt.Sprintf("[%s] Ready to replay", s.LogPrefix()), "transactions", bitmap.GetCardinality(), "out of", txNum)
	var lock sync.RWMutex
	reconWorkers := make([]*exec3.ReconWorker, workerCount)
	roTxs := make([]kv.Tx, workerCount)
	chainTxs := make([]kv.Tx, workerCount)
	defer func() {
		for i := 0; i < workerCount; i++ {
			if roTxs[i] != nil {
				roTxs[i].Rollback()
			}
			if chainTxs[i] != nil {
				chainTxs[i].Rollback()
			}
		}
	}()
	for i := 0; i < workerCount; i++ {
		var err error
		if roTxs[i], err = db.BeginRo(ctx); err != nil {
			return err
		}
		if chainTxs[i], err = chainDb.BeginRo(ctx); err != nil {
			return err
		}
	}
	for i := 0; i < workerCount; i++ {
		var localAs *libstate.AggregatorStep
		if i == 0 {
			localAs = as
		} else {
			localAs = as.Clone()
		}
		reconWorkers[i] = exec3.NewReconWorker(lock.RLocker(), &wg, rs, localAs, blockReader, chainConfig, logger, genesis, engine, chainTxs[i])
		reconWorkers[i].SetTx(roTxs[i])
		reconWorkers[i].SetChainTx(chainTxs[i])
	}
	wg.Add(workerCount)

	rollbackCount := uint64(0)
	prevCount := rs.DoneCount()
	for i := 0; i < workerCount; i++ {
		go reconWorkers[i].Run()
	}
	commitThreshold := batchSize.Bytes()
	prevRollbackCount := uint64(0)
	prevTime := time.Now()
	reconDone := make(chan struct{})
	//var bn uint64
	go func() {
		for {
			select {
			case <-reconDone:
				return
			case <-logEvery.C:
				var m runtime.MemStats
				dbg.ReadMemStats(&m)
				sizeEstimate := rs.SizeEstimate()
				maxTxNum = rs.MaxTxNum()
				count := rs.DoneCount()
				rollbackCount = rs.RollbackCount()
				currentTime := time.Now()
				interval := currentTime.Sub(prevTime)
				speedTx := float64(count-prevCount) / (float64(interval) / float64(time.Second))
				progress := 100.0 * float64(maxTxNum) / float64(total)
				stepProgress := 100.0 * float64(maxTxNum-startTxNum) / float64(endTxNum-startTxNum)
				var repeatRatio float64
				if count > prevCount {
					repeatRatio = 100.0 * float64(rollbackCount-prevRollbackCount) / float64(count-prevCount)
				}
				prevTime = currentTime
				prevCount = count
				prevRollbackCount = rollbackCount
				log.Info(fmt.Sprintf("[%s] State reconstitution", s.LogPrefix()), "overall progress", fmt.Sprintf("%.2f%%", progress),
					"step progress", fmt.Sprintf("%.2f%%", stepProgress),
					"tx/s", fmt.Sprintf("%.1f", speedTx), "workCh", fmt.Sprintf("%d/%d", len(workCh), cap(workCh)),
					"repeat ratio", fmt.Sprintf("%.2f%%", repeatRatio), "queue.len", rs.QueueLen(), "blk", syncMetrics[stages.Execution].Get(),
					"buffer", fmt.Sprintf("%s/%s", common.ByteCount(sizeEstimate), common.ByteCount(commitThreshold)),
					"alloc", common.ByteCount(m.Alloc), "sys", common.ByteCount(m.Sys))
				if sizeEstimate >= commitThreshold {
					t := time.Now()
					if err := func() error {
						lock.Lock()
						defer lock.Unlock()
						for i := 0; i < workerCount; i++ {
							roTxs[i].Rollback()
						}
						if err := db.Update(ctx, func(tx kv.RwTx) error {
							if err := rs.Flush(tx); err != nil {
								return err
							}
							return nil
						}); err != nil {
							return err
						}
						for i := 0; i < workerCount; i++ {
							var err error
							if roTxs[i], err = db.BeginRo(ctx); err != nil {
								return err
							}
							reconWorkers[i].SetTx(roTxs[i])
						}
						return nil
					}(); err != nil {
						panic(err)
					}
					log.Info(fmt.Sprintf("[%s] State reconstitution, commit", s.LogPrefix()), "took", time.Since(t))
				}
			}
		}
	}()

	var inputTxNum = startTxNum
	var b *types.Block
	var txKey [8]byte
	getHeaderFunc := func(hash common.Hash, number uint64) (h *types.Header) {
		var err error
		if err = chainDb.View(ctx, func(tx kv.Tx) error {
			h, err = blockReader.Header(ctx, tx, hash, number)
			if err != nil {
				return err
			}
			return nil

		}); err != nil {
			panic(err)
		}
		return h
	}

	var err error // avoid declare global mutable variable
	for bn := startBlockNum; bn <= endBlockNum; bn++ {
		t = time.Now()
		b, err = blockWithSenders(chainDb, nil, blockReader, bn)
		if err != nil {
			return err
		}
		if b == nil {
			fmt.Printf("could not find block %d\n", bn)
			panic("")
		}
		txs := b.Transactions()
		header := b.HeaderNoCopy()
		skipAnalysis := core.SkipAnalysis(chainConfig, bn)
		signer := *types.MakeSigner(chainConfig, bn)

		f := core.GetHashFn(header, getHeaderFunc)
		getHashFnMute := &sync.Mutex{}
		getHashFn := func(n uint64) common.Hash {
			getHashFnMute.Lock()
			defer getHashFnMute.Unlock()
			return f(n)
		}
		blockContext := core.NewEVMBlockContext(header, getHashFn, engine, nil /* author */)
		rules := chainConfig.Rules(bn, b.Time())

		for txIndex := -1; txIndex <= len(txs); txIndex++ {
			if bitmap.Contains(inputTxNum) {
				binary.BigEndian.PutUint64(txKey[:], inputTxNum)
				txTask := &exec22.TxTask{
					BlockNum:        bn,
					Header:          header,
					Coinbase:        b.Coinbase(),
					Uncles:          b.Uncles(),
					Rules:           rules,
					TxNum:           inputTxNum,
					Txs:             txs,
					TxIndex:         txIndex,
					BlockHash:       b.Hash(),
					SkipAnalysis:    skipAnalysis,
					Final:           txIndex == len(txs),
					GetHashFn:       getHashFn,
					EvmBlockContext: blockContext,
					Withdrawals:     b.Withdrawals(),
				}
				if txIndex >= 0 && txIndex < len(txs) {
					txTask.Tx = txs[txIndex]
					txTask.TxAsMessage, err = txTask.Tx.AsMessage(signer, header.BaseFee, txTask.Rules)
					if err != nil {
						return err
					}
					if sender, ok := txs[txIndex].GetSender(); ok {
						txTask.Sender = &sender
					}
				} else {
					txTask.Txs = txs
				}
				workCh <- txTask
			}
			inputTxNum++
		}

		core.BlockExecutionTimer.UpdateDuration(t)
		syncMetrics[stages.Execution].Set(bn)
		select {
		case <-ctx.Done():
			return ctx.Err()
		default:
		}
	}
	close(workCh)
	wg.Wait()
	reconDone <- struct{}{} // Complete logging and committing go-routine
	for i := 0; i < workerCount; i++ {
		roTxs[i].Rollback()
	}
	if err := db.Update(ctx, func(tx kv.RwTx) error {
		if err = rs.Flush(tx); err != nil {
			return err
		}
		return nil
	}); err != nil {
		return err
	}

	plainStateCollector := etl.NewCollector(fmt.Sprintf("%s recon plainState", s.LogPrefix()), dirs.Tmp, etl.NewSortableBuffer(etl.BufferOptimalSize))
	defer plainStateCollector.Close()
	codeCollector := etl.NewCollector(fmt.Sprintf("%s recon code", s.LogPrefix()), dirs.Tmp, etl.NewOldestEntryBuffer(etl.BufferOptimalSize))
	defer codeCollector.Close()
	plainContractCollector := etl.NewCollector(fmt.Sprintf("%s recon plainContract", s.LogPrefix()), dirs.Tmp, etl.NewSortableBuffer(etl.BufferOptimalSize))
	defer plainContractCollector.Close()
	var transposedKey []byte
	if err = db.View(ctx, func(roTx kv.Tx) error {
		kv.ReadAhead(ctx, db, atomic2.NewBool(false), kv.PlainStateR, nil, math.MaxUint32)
		if err = roTx.ForEach(kv.PlainStateR, nil, func(k, v []byte) error {
			transposedKey = append(transposedKey[:0], k[8:]...)
			transposedKey = append(transposedKey, k[:8]...)
			return plainStateCollector.Collect(transposedKey, v)
		}); err != nil {
			return err
		}
		kv.ReadAhead(ctx, db, atomic2.NewBool(false), kv.PlainStateD, nil, math.MaxUint32)
		if err = roTx.ForEach(kv.PlainStateD, nil, func(k, v []byte) error {
			transposedKey = append(transposedKey[:0], v...)
			transposedKey = append(transposedKey, k...)
			return plainStateCollector.Collect(transposedKey, nil)
		}); err != nil {
			return err
		}
		kv.ReadAhead(ctx, db, atomic2.NewBool(false), kv.CodeR, nil, math.MaxUint32)
		if err = roTx.ForEach(kv.CodeR, nil, func(k, v []byte) error {
			transposedKey = append(transposedKey[:0], k[8:]...)
			transposedKey = append(transposedKey, k[:8]...)
			return codeCollector.Collect(transposedKey, v)
		}); err != nil {
			return err
		}
		kv.ReadAhead(ctx, db, atomic2.NewBool(false), kv.CodeD, nil, math.MaxUint32)
		if err = roTx.ForEach(kv.CodeD, nil, func(k, v []byte) error {
			transposedKey = append(transposedKey[:0], v...)
			transposedKey = append(transposedKey, k...)
			return codeCollector.Collect(transposedKey, nil)
		}); err != nil {
			return err
		}
		kv.ReadAhead(ctx, db, atomic2.NewBool(false), kv.PlainContractR, nil, math.MaxUint32)
		if err = roTx.ForEach(kv.PlainContractR, nil, func(k, v []byte) error {
			transposedKey = append(transposedKey[:0], k[8:]...)
			transposedKey = append(transposedKey, k[:8]...)
			return plainContractCollector.Collect(transposedKey, v)
		}); err != nil {
			return err
		}
		kv.ReadAhead(ctx, db, atomic2.NewBool(false), kv.PlainContractD, nil, math.MaxUint32)
		if err = roTx.ForEach(kv.PlainContractD, nil, func(k, v []byte) error {
			transposedKey = append(transposedKey[:0], v...)
			transposedKey = append(transposedKey, k...)
			return plainContractCollector.Collect(transposedKey, nil)
		}); err != nil {
			return err
		}
		return nil
	}); err != nil {
		return err
	}
	if err = db.Update(ctx, func(tx kv.RwTx) error {
		if err = tx.ClearBucket(kv.PlainStateR); err != nil {
			return err
		}
		if err = tx.ClearBucket(kv.PlainStateD); err != nil {
			return err
		}
		if err = tx.ClearBucket(kv.CodeR); err != nil {
			return err
		}
		if err = tx.ClearBucket(kv.CodeD); err != nil {
			return err
		}
		if err = tx.ClearBucket(kv.PlainContractR); err != nil {
			return err
		}
		if err = tx.ClearBucket(kv.PlainContractD); err != nil {
			return err
		}
		return nil
	}); err != nil {
		return err
	}
	if err = chainDb.Update(ctx, func(tx kv.RwTx) error {
		var lastKey []byte
		var lastVal []byte
		if err = plainStateCollector.Load(tx, kv.PlainState, func(k, v []byte, table etl.CurrentTableReader, next etl.LoadNextFunc) error {
			if !bytes.Equal(k[:len(k)-8], lastKey) {
				if lastKey != nil {
					if e := next(lastKey, lastKey, lastVal); e != nil {
						return e
					}
				}
				lastKey = append(lastKey[:0], k[:len(k)-8]...)
			}
			lastVal = append(lastVal[:0], v...)
			return nil
		}, etl.TransformArgs{}); err != nil {
			return err
		}
		plainStateCollector.Close()
		if lastKey != nil {
			if len(lastVal) > 0 {
				if e := tx.Put(kv.PlainState, lastKey, lastVal); e != nil {
					return e
				}
			} else {
				if e := tx.Delete(kv.PlainState, lastKey); e != nil {
					return e
				}
			}
		}
		lastKey = nil
		lastVal = nil
		if err = codeCollector.Load(tx, kv.Code, func(k, v []byte, table etl.CurrentTableReader, next etl.LoadNextFunc) error {
			if !bytes.Equal(k[:len(k)-8], lastKey) {
				if lastKey != nil {
					if e := next(lastKey, lastKey, lastVal); e != nil {
						return e
					}
				}
				lastKey = append(lastKey[:0], k[:len(k)-8]...)
			}
			lastVal = append(lastVal[:0], v...)
			return nil
		}, etl.TransformArgs{}); err != nil {
			return err
		}
		codeCollector.Close()
		if lastKey != nil {
			if len(lastVal) > 0 {
				if e := tx.Put(kv.Code, lastKey, lastVal); e != nil {
					return e
				}
			} else {
				if e := tx.Delete(kv.Code, lastKey); e != nil {
					return e
				}
			}
		}
		lastKey = nil
		lastVal = nil
		if err = plainContractCollector.Load(tx, kv.PlainContractCode, func(k, v []byte, table etl.CurrentTableReader, next etl.LoadNextFunc) error {
			if !bytes.Equal(k[:len(k)-8], lastKey) {
				if lastKey != nil {
					if e := next(lastKey, lastKey, lastVal); e != nil {
						return e
					}
				}
				lastKey = append(lastKey[:0], k[:len(k)-8]...)
			}
			lastVal = append(lastVal[:0], v...)
			return nil
		}, etl.TransformArgs{}); err != nil {
			return err
		}
		plainContractCollector.Close()
		if lastKey != nil {
			if len(lastVal) > 0 {
				if e := tx.Put(kv.PlainContractCode, lastKey, lastVal); e != nil {
					return e
				}
			} else {
				if e := tx.Delete(kv.PlainContractCode, lastKey); e != nil {
					return e
				}
			}
		}

		return nil
	}); err != nil {
		return err
	}
	return nil
}

func ReconstituteState(ctx context.Context, s *StageState, dirs datadir.Dirs, workerCount int, batchSize datasize.ByteSize, chainDb kv.RwDB,
	blockReader services.FullBlockReader,
	logger log.Logger, agg *state2.AggregatorV3, engine consensus.Engine,
	chainConfig *chain.Config, genesis *core.Genesis) (err error) {
	startTime := time.Now()
	defer agg.EnableMadvNormal().DisableReadAhead()
	blockSnapshots := blockReader.(WithSnapshots).Snapshots()
	defer blockSnapshots.EnableReadAhead().DisableReadAhead()

	// force merge snapshots before reconstitution, to allign domains progress
	// un-finished merge can happen at "kill -9" during merge
	if err := agg.MergeLoop(ctx, estimate.CompressSnapshot.Workers()); err != nil {
		return err
	}

	// Incremental reconstitution, step by step (snapshot range by snapshot range)
	aggSteps, err := agg.MakeSteps()
	if err != nil {
		return err
	}
	if len(aggSteps) == 0 {
		return nil
	}
	lastStep := aggSteps[len(aggSteps)-1]

	var ok bool
	var blockNum uint64 // First block which is not covered by the history snapshot files
	var txNum uint64
	if err := chainDb.View(ctx, func(tx kv.Tx) error {
		_, toTxNum := lastStep.TxNumRange()
		ok, blockNum, err = rawdbv3.TxNums.FindBlockNum(tx, toTxNum)
		if err != nil {
			return err
		}
		if !ok {
			return fmt.Errorf("blockNum for mininmaxTxNum=%d not found", toTxNum)
		}
		if blockNum == 0 {
			return fmt.Errorf("not enough transactions in the history data")
		}
		blockNum--
		txNum, err = rawdbv3.TxNums.Max(tx, blockNum)
		if err != nil {
			return err
		}
		txNum++
		return nil
	}); err != nil {
		return err
	}

	log.Info(fmt.Sprintf("[%s] Blocks execution, reconstitution", s.LogPrefix()), "fromBlock", s.BlockNumber, "toBlock", blockNum, "toTxNum", txNum)

	reconDbPath := filepath.Join(dirs.DataDir, "recondb")
	dir.Recreate(reconDbPath)
	db, err := kv2.NewMDBX(log.New()).Path(reconDbPath).
		Flags(func(u uint) uint {
			return mdbx.UtterlyNoSync | mdbx.NoMetaSync | mdbx.NoMemInit | mdbx.LifoReclaim | mdbx.WriteMap
		}).
		PageSize(uint64(8 * datasize.KB)).
		WithTableCfg(func(defaultBuckets kv.TableCfg) kv.TableCfg { return kv.ReconTablesCfg }).
		Open()
	if err != nil {
		return err
	}
	defer db.Close()
	defer os.RemoveAll(reconDbPath)

	for step, as := range aggSteps {
		log.Info("Step of incremental reconstitution", "step", step+1, "out of", len(aggSteps), "workers", workerCount)
		if err := reconstituteStep(step+1 == len(aggSteps), workerCount, ctx, db,
			txNum, dirs, as, chainDb, blockReader, chainConfig, logger, genesis,
			engine, batchSize, s, blockNum, txNum,
		); err != nil {
			return err
		}
	}
	db.Close()
	plainStateCollector := etl.NewCollector(fmt.Sprintf("%s recon plainState", s.LogPrefix()), dirs.Tmp, etl.NewSortableBuffer(etl.BufferOptimalSize))
	defer plainStateCollector.Close()
	codeCollector := etl.NewCollector(fmt.Sprintf("%s recon code", s.LogPrefix()), dirs.Tmp, etl.NewOldestEntryBuffer(etl.BufferOptimalSize))
	defer codeCollector.Close()
	plainContractCollector := etl.NewCollector(fmt.Sprintf("%s recon plainContract", s.LogPrefix()), dirs.Tmp, etl.NewSortableBuffer(etl.BufferOptimalSize))
	defer plainContractCollector.Close()

	fillWorker := exec3.NewFillWorker(txNum, aggSteps[len(aggSteps)-1])
	t := time.Now()
	fillWorker.FillAccounts(plainStateCollector)
	if time.Since(t) > 5*time.Second {
		log.Info(fmt.Sprintf("[%s] Filled accounts", s.LogPrefix()), "took", time.Since(t))
	}
	t = time.Now()
	fillWorker.FillStorage(plainStateCollector)
	if time.Since(t) > 5*time.Second {
		log.Info(fmt.Sprintf("[%s] Filled storage", s.LogPrefix()), "took", time.Since(t))
	}
	t = time.Now()
	fillWorker.FillCode(codeCollector, plainContractCollector)
	if time.Since(t) > 5*time.Second {
		log.Info(fmt.Sprintf("[%s] Filled code", s.LogPrefix()), "took", time.Since(t))
	}

	// Load all collections into the main collector
	if err = chainDb.Update(ctx, func(tx kv.RwTx) error {
		if err = plainStateCollector.Load(tx, kv.PlainState, etl.IdentityLoadFunc, etl.TransformArgs{}); err != nil {
			return err
		}
		plainStateCollector.Close()
		if err = codeCollector.Load(tx, kv.Code, etl.IdentityLoadFunc, etl.TransformArgs{}); err != nil {
			return err
		}
		codeCollector.Close()
		if err = plainContractCollector.Load(tx, kv.PlainContractCode, etl.IdentityLoadFunc, etl.TransformArgs{}); err != nil {
			return err
		}
		plainContractCollector.Close()
		if err := s.Update(tx, blockNum); err != nil {
			return err
		}
		s.BlockNumber = blockNum
		return nil
	}); err != nil {
		return err
	}
	log.Info(fmt.Sprintf("[%s] Reconstitution done", s.LogPrefix()), "in", time.Since(startTime))
	return nil
}<|MERGE_RESOLUTION|>--- conflicted
+++ resolved
@@ -720,12 +720,11 @@
 		select {
 		case <-logEvery.C:
 			stepsInDB := rawdbhelpers.IdxStepsCountV3(applyTx)
-			progress.Log(rs, rws.Len(), uint64(queueSize), count, outputBlockNum.Get(), outputTxNum.Load(), repeatCount.Load(), uint64(resultsSize.Load()), resultCh, stepsInDB)
+			progress.Log(rs, rws.Len(), uint64(queueSize), count, inputBlockNum.Load(), outputBlockNum.Get(), outputTxNum.Load(), repeatCount.Load(), uint64(resultsSize.Load()), resultCh, stepsInDB)
 			if useExternalTx || rs.SizeEstimate() < commitThreshold {
 				break
 			}
 
-<<<<<<< HEAD
 			var t1, t2, t3, t4 time.Duration
 			commitStart := time.Now()
 			if err := func() error {
@@ -733,14 +732,6 @@
 				tt := time.Now()
 				if err := rs.Flush(ctx, applyTx, logPrefix, logEvery); err != nil {
 					return err
-=======
-			select {
-			case <-logEvery.C:
-				stepsInDB := rawdbhelpers.IdxStepsCountV3(applyTx)
-				progress.Log(rs, rws.Len(), uint64(queueSize), count, inputBlockNum.Load(), outputBlockNum.Get(), outputTxNum.Load(), repeatCount.Load(), uint64(resultsSize.Load()), resultCh, stepsInDB)
-				if rs.SizeEstimate() < commitThreshold {
-					break
->>>>>>> daf15229
 				}
 				t2 = time.Since(tt)
 
