--- conflicted
+++ resolved
@@ -410,17 +410,11 @@
 		effectiveEngine = asyncEngine.(consensus.Engine)
 	}
 
-<<<<<<< HEAD
 	maxBlocks := uint64(1000)
-	if stageProgress >= 9186000 {
-		maxBlocks = 1
-	}
 	if to > stageProgress+maxBlocks {
 		to = stageProgress + maxBlocks
 	}
 
-	//Loop:
-=======
 	var batch ethdb.DbWithPendingMutations
 	// state is stored through ethdb batches
 	batch = olddb.NewHashBatch(tx, quit, cfg.dirs.Tmp)
@@ -429,8 +423,7 @@
 		batch.Rollback()
 	}()
 
-Loop:
->>>>>>> 3dd83388
+	//Loop:
 	for blockNum := stageProgress + 1; blockNum <= to; blockNum++ {
 		if stoppedErr = common.Stopped(quit); stoppedErr != nil {
 			break
